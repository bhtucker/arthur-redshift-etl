"""
Deal with schemas, or more generally, table designs.

Table designs describe the columns, like their name and type, as well as how the data
should be organized once loaded into Redshift, like the distribution style or sort key.
"""

from contextlib import closing
import logging
import os.path
import re

import jsonschema
import simplejson as json
import yaml
import yaml.parser

import etl
import etl.commands
import etl.config
import etl.dump
import etl.pg
import etl.s3


class MissingMappingError(etl.ETLException):
    """Exception when an attribute type's target type is unknown"""
    pass


class TableDesignError(etl.ETLException):
    """Exception when a table design file is incorrect"""
    pass


class TableDesignParseError(TableDesignError):
    """Exception when a table design file cannot be parsed"""
    pass


class TableDesignValidationError(TableDesignError):
    """Exception when a table design file does not pass schema validation"""
    pass


class TableDesignSemanticError(TableDesignError):
    """Exception when a table design file does not pass logic checks"""
    pass


def fetch_tables(cx, table_whitelist, table_blacklist, pattern):
    """
    Retrieve all tables that match the given list of tables (which look like
    schema.name or schema.*) and return them as a list of TableName instances.

    The first list of patterns defines all tables ever accessible, the
    second list allows to exclude lists from consideration and finally the
    table pattern allows to select specific tables (probably via command line args).
    """
    logger = logging.getLogger(__name__)
    # Look for 'r'elations (ordinary tables), 'm'aterialized views, and 'v'iews in the catalog.
    result = etl.pg.query(cx, """SELECT nsp.nspname AS "schema"
                                      , cls.relname AS "table"
                                   FROM pg_catalog.pg_class cls
                                   JOIN pg_catalog.pg_namespace nsp ON cls.relnamespace = nsp.oid
                                  WHERE cls.relname NOT LIKE 'tmp%%'
                                        AND cls.relname NOT LIKE 'pg_%%'
                                        AND cls.relkind IN ('r', 'm', 'v')
                                  ORDER BY nsp.nspname, cls.relname""")
    found = []
    for row in result:
        table_name = etl.TableName(row['schema'], row['table'])
        for reject_pattern in table_blacklist:
            if table_name.match(reject_pattern):
                logger.debug("Table '%s' matches blacklist", table_name.identifier)
                break
        else:
            for accept_pattern in table_whitelist:
                if table_name.match(accept_pattern):
                    if pattern.match_table(table_name.table):
                        found.append(table_name)
                        logger.debug("Table '%s' is included in result set", table_name.identifier)
                        break
                    else:
                        logger.debug("Table '%s' matches whitelist but is not selected", table_name.identifier)
    logging.getLogger(__name__).info("Found %d table(s) matching patterns; whitelist=%s, blacklist=%s, subset='%s'",
                                     len(found), table_whitelist, table_blacklist, pattern)
    return found


def fetch_columns(cx, tables):
    """
    Retrieve table definitions (column names and types).
    """
    columns = {}
    for table_name in tables:
        ddl = etl.pg.query(cx, """SELECT ca.attname AS attribute,
                                         pg_catalog.format_type(ct.oid, ca.atttypmod) AS attribute_type,
                                         ct.typelem <> 0 AS is_array_type,
                                         pg_catalog.format_type(ce.oid, ca.atttypmod) AS element_type,
                                         ca.attnotnull AS not_null_constraint
                                    FROM pg_catalog.pg_attribute AS ca
                                    JOIN pg_catalog.pg_class AS cls ON ca.attrelid = cls.oid
                                    JOIN pg_catalog.pg_namespace AS ns ON cls.relnamespace = ns.oid
                                    JOIN pg_catalog.pg_type AS ct ON ca.atttypid = ct.oid
                                    LEFT JOIN pg_catalog.pg_type AS ce ON ct.typelem = ce.oid
                                   WHERE ca.attnum > 0  -- skip system columns
                                         AND NOT ca.attisdropped
                                         AND ns.nspname = %s
                                         AND cls.relname = %s
                                   ORDER BY ca.attnum""",
                           (table_name.schema, table_name.table))
        columns[table_name] = ddl
        logging.getLogger(__name__).info("Found %d column(s) in table '%s'", len(ddl), table_name.identifier)
    return columns


def map_types_in_ddl(table_name, columns, as_is_att_type, cast_needed_att_type):
    """"
    Replace unsupported column types by supported ones and determine casting
    spell (for a single table).

    Result for every table is a "column definition", which is basically a list
    of tuples with name, old type, new type, expression information (where
    the expression within a SELECT will return the value of the attribute with
    the "new" type), serialization type, and not null constraint (boolean).
    """
    new_columns = []
    for column in columns:
        attribute_name = column["attribute"]
        attribute_type = column["attribute_type"]
        for re_att_type, avro_type in as_is_att_type.items():
            if re.match('^' + re_att_type + '$', attribute_type):
                # Keep the type, use no expression, and pick Avro type from map.
                mapping = (attribute_type, None, avro_type)
                break
        else:
            for re_att_type, (mapping_sql_type, mapping_expression, mapping_avro_type) in cast_needed_att_type.items():
                if re.match(re_att_type, attribute_type):
                    # Found tuple with new SQL type, expression and Avro type.  Rejoice.
                    break
            else:
                raise MissingMappingError("Unknown type '{}' of {}.{}.{}".format(attribute_type,
                                                                                 table_name.schema,
                                                                                 table_name.table,
                                                                                 attribute_name))
        delimited_name = '"{}"'.format(attribute_name)
        new_columns.append(etl.ColumnDefinition(name=attribute_name,
                                                source_sql_type=attribute_type,
                                                sql_type=mapping_sql_type,
                                                # Replace %s in the column expression by the column name.
                                                expression=(mapping_expression % delimited_name
                                                            if mapping_expression else None),
                                                type=mapping_avro_type,
                                                not_null=column["not_null_constraint"],
                                                references=None))
    return new_columns


def create_table_design(source_name, source_table_name, table_name, columns):
    """
    Create (and return) new table design from column definitions.
    """
    table_design = {
        "name": "%s" % table_name.identifier,
        "source_name": "%s.%s" % (source_name, source_table_name.identifier),
        "columns": [column._asdict() for column in columns]
    }
    # TODO Extract actual primary keys from pg_catalog
    if any(column.name == "id" for column in columns):
        table_design["constraints"] = {"primary_key": ["id"]}
    # Remove empty expressions (since columns can be selected by name) and default settings
    for column in table_design["columns"]:
        if column["expression"] is None:
            del column["expression"]
        if column["source_sql_type"] == column["sql_type"]:
            del column["source_sql_type"]
        if not column["not_null"]:
            del column["not_null"]
        if not column["references"]:
            del column["references"]
    # Make sure schema and code to create table design files is in sync.
    return validate_table_design(table_design, table_name)


def validate_table_design(table_design, table_name):
    """
    Validate table design against schema.  Raise exception if anything is not
    right.

    Phase 1 of validation is based on a schema and json-schema validation.
    Phase 2 is built on specific rules that I couldn't figure out how
    to run inside json-schema.
    """
    logger = logging.getLogger(__name__)
    logger.debug("Trying to validate table design for '%s' from input stream", table_name.identifier)
    validation_internal_errors = (
        jsonschema.exceptions.ValidationError,
        jsonschema.exceptions.SchemaError,
        json.scanner.JSONDecodeError)

    try:
        table_design_schema = etl.config.load_json("table_design.schema")
    except validation_internal_errors:
        logger.critical("Internal Error: Schema in 'table_design.schema' is not valid")
        raise
    try:
        jsonschema.validate(table_design, table_design_schema)
    except validation_internal_errors as exc:
        logger.error("Failed to validate table design for '%s'!", table_name.identifier)
        raise TableDesignValidationError() from exc

    # TODO Need more rules?
    if table_design["name"] != table_name.identifier:
<<<<<<< HEAD
        raise TableDesignSemanticError("Name of table (%s) must match target (%s)" % (table_design["name"],
                                                                                      table_name.identifier))
=======
        raise TableDesignSemanticError(
            "Name of table (%s) must match target (%s)" % (table_design["name"], table_name.identifier)
        )
>>>>>>> 1fa01646
    if table_design["source_name"] == "VIEW":
        for column in table_design["columns"]:
            if column.get("skipped", False):
                raise TableDesignSemanticError("columns may not be skipped in views")

        # VIEW validation ends here
        return table_design

    # Designs for physical tables need further validation for columns:
    column_set = set()
    for column in table_design["columns"]:
        column_set.add(column['name'])
        if column.get("skipped", False):
            continue
        if column.get("identity", False) and not column.get("not_null", False):
            # NULL columns may not be primary key (identity)
            raise TableDesignSemanticError("identity column must be set to not null")

    identity_columns = [column["name"] for column in table_design["columns"] if column.get("identity", False)]
    if len(identity_columns) > 1:
        raise TableDesignSemanticError("only one column should have identity")
    surrogate_keys = table_design.get("constraints", {}).get("surrogate_key", [])
    if len(surrogate_keys) and not surrogate_keys == identity_columns:
        raise TableDesignSemanticError("surrogate key must be identity")
    column_list_references = [
        ('constraints', 'primary_key'),
        ('constraints', 'natural_key'),
        ('constraints', 'surrogate_key'),
        ('constraints', 'foreign_key'),
        ('constraints', 'unique'),
        ('attributes', 'interleaved_sort'),
        ('attributes', 'compound_sort')
    ]

    invalid_col_list_template = "{obj}'s {key} list should only contain named columns but it does not"
    for obj, key in column_list_references:
        if not _column_list_has_columns(column_set, table_design.get(obj, {}).get(key)):
            raise TableDesignSemanticError(invalid_col_list_template.format(obj=obj, key=key))

    return table_design


def _column_list_has_columns(column_set, possible_column_list):
    """
    Accepts a set of known columns and a list of strings that may be columns (or a string that should be a column)
    Returns True if the possible column list is found within column_set and False otherwise

    >>> _column_list_has_columns({'a'}, 'a')
    True
    >>> _column_list_has_columns({'fish'}, 'a')
    False
    >>> _column_list_has_columns({'a', 'b'}, ['b', 'a'])
    True
    >>> _column_list_has_columns({'a', 'b'}, ['b', 'c'])
    False
    """
    if not possible_column_list:
        return True
    if not isinstance(possible_column_list, list):
        possible_column_list = [possible_column_list]
    for column in possible_column_list:
        if column not in column_set:
            return False
    return True


def load_table_design(stream, table_name):
    """
    Load table design from stream (usually, an open file). The table design is
    validated before being returned.
    """
    try:
        table_design = yaml.safe_load(stream)
    except yaml.parser.ParserError as exc:
        raise TableDesignParseError() from exc
    return validate_table_design(table_design, table_name)


def download_table_design(bucket_name, design_file, table_name):
    """
    Download table design from file in S3.
    """
    with closing(etl.s3.get_file_content(bucket_name, design_file)) as content:
        table_design = load_table_design(content, table_name)
    return table_design


def save_table_design(table_design, source_table_name, source_output_dir, dry_run=False):
    """
    Write new table design file to etc disk.
    """
    table = table_design["name"]
    filename = os.path.join(source_output_dir, "{}-{}.yaml".format(source_table_name.schema, source_table_name.table))
    logger = logging.getLogger(__name__)
    if dry_run:
        logger.info("Dry-run: Skipping writing new table design file for '%s'", table)
    elif os.path.exists(filename):
        logger.warning("Skipping writing new table design for '%s' since '%s' already exists", table, filename)
    else:
        logger.info("Writing new table design file for '%s' to '%s'", table, filename)
        with open(filename, 'w') as o:
            # JSON pretty printing is prettier than YAML printing.
            json.dump(table_design, o, indent="    ", sort_keys=True)
            o.write('\n')
        logger.info("Completed writing '%s'", filename)
    return filename


def normalize_and_create(directory: str, dry_run=False) -> str:
    """
    Make sure the directory exists and return normalized path to it.

    This will create all intermediate directories as needed.
    """
    logger = logging.getLogger(__name__)
    name = os.path.normpath(directory)
    if not os.path.exists(name):
        if dry_run:
            logger.debug("Dry-run: Skipping creation of directory '%s'", name)
        else:
            logger.info("Creating directory '%s'", name)
            os.makedirs(name)
    return name


def compare_columns(live_design, file_design):
    logger = logging.getLogger(__name__)
    logger.info("Checking design for %s", live_design["name"])
    live_columns = {column["name"] for column in live_design["columns"]}
    file_columns = {column["name"] for column in file_design["columns"]}
    # TODO define policy to declare columns "ETL-only"
    etl_columns = {name for name in file_columns if name.startswith("etl__")}
    logger.debug("Number of columns of '%s' in database: %d vs. in design: %d (ETL: %d)",
                 file_design["name"], len(live_columns), len(file_columns), len(etl_columns))
    not_accounted_for_on_file = live_columns.difference(file_columns)
    described_but_not_live = file_columns.difference(live_columns).difference(etl_columns)
    if not_accounted_for_on_file:
        logger.warning("New columns in '%s' that are not in existing table design: %s",
                       file_design["name"], sorted(not_accounted_for_on_file))
        indices = dict((name, i) for i, name in enumerate(column["name"] for column in live_design["columns"]))
        for name in not_accounted_for_on_file:
            logger.debug("New column %s.%s: %s", live_design["name"], name,
                         json.dumps(live_design["columns"][indices[name]], indent="    ", sort_keys=True))
    if described_but_not_live:
        logger.warning("Columns that have disappeared in '%s': %s", file_design["name"], sorted(described_but_not_live))


def create_or_update_table_designs(source, table_design_files, type_maps, design_dir, selection, dry_run=False):
    """
    Dump schemas (table design files) for tables from a single source to local directory
    """
    logger = logging.getLogger(__name__)
    source_name = source["name"]
    found = set()
    try:
        design_dir = normalize_and_create(os.path.join(design_dir, source_name), dry_run=dry_run)
        logger.info("Connecting to source database '%s'", source_name)
        dsn = etl.config.env_value(source["read_access"])
        with closing(etl.pg.connection(dsn, autocommit=True, readonly=True)) as conn:
            tables = fetch_tables(conn, source["include_tables"], source.get("exclude_tables", []), selection)
            columns_by_table = fetch_columns(conn, tables)
            for source_table_name in sorted(columns_by_table):
                target_table_name = etl.TableName(source_name, source_table_name.table)
                found.add(source_table_name)
                columns = map_types_in_ddl(source_table_name,
                                           columns_by_table[source_table_name],
                                           type_maps["as_is_att_type"],
                                           type_maps["cast_needed_att_type"])
                table_design = create_table_design(source_name, source_table_name, target_table_name, columns)

                if source_table_name in table_design_files:
                    # Replace bootstrapped table design with one from file but check whether set of columns changed.
                    design_file = table_design_files[source_table_name]
                    with open(design_file) as f:
                        existing_table_design = load_table_design(f, target_table_name)
                    compare_columns(table_design, existing_table_design)
                else:
                    save_table_design(table_design, source_table_name, design_dir, dry_run=dry_run)
    except Exception:
        logger.error("Error while processing source '%s':", source_name)
        raise
    not_found = found.difference(set(table_design_files))
    if len(not_found):
        logger.warning("New table(s) in '%s' which had no design: %s", source_name,
                       sorted(table.identifier for table in not_found))
    too_many = set(table_design_files).difference(found)
    if len(too_many):
        logger.warning("Table design files without tables: %s", sorted(table.identifier for table in too_many))
    logger.info("Done with %d table(s) from source '%s'", len(found), source_name)


def download_schemas(settings, table, table_design_dir, dry_run):
    """
    Download schemas from upstream source tables and compare against local design
    files.
    """
    logger = logging.getLogger(__name__)
    selection = etl.TableNamePatterns.from_list(table)
    sources = selection.match_field(settings("sources"), "name")
    schema_names = [source["name"] for source in sources]
    if not schema_names:
        logger.warning("Found no matching source, looking for '%s'", selection.str_schemas())
        return

    # Check that all env vars are set--it's annoying to have this fail for the last source without upfront warning.
    for source in sources:
        if source["read_access"] not in os.environ:
                raise KeyError("Environment variable not set: %s" % source["read_access"])

    local_files = etl.s3.find_local_files(table_design_dir, schema_names, selection)
    for source, schema_name in zip(sources, schema_names):
        table_design_files = {assoc_files.source_table_name: assoc_files.design_file
                              for assoc_files in local_files.get(schema_name, {})}
        create_or_update_table_designs(source, table_design_files, settings("type_maps"),
                                       table_design_dir, selection, dry_run=dry_run)


def copy_to_s3(settings, table, table_design_dir, prefix, force=False, dry_run=True):
    """
    Copy table design and SQL files from local directory to S3 bucket.

    Essentially "publishes" data-warehouse code.
    """
    logger = logging.getLogger(__name__)
    selection = etl.TableNamePatterns.from_list(table)
    combined_schemas = settings("sources") + settings("data_warehouse", "schemas")
    schemas = selection.match_field(combined_schemas, "name")
    schema_names = [s["name"] for s in schemas]
    if not schema_names:
        logger.warning("Found no matching source or target schema, looking for '%s'", selection.str_schemas())
        return

    local_files = etl.s3.find_local_files(table_design_dir, schema_names, selection)
    if not local_files:
        logger.error("No applicable files found in '%s' for '%s'", table_design_dir, selection)
        return

    bucket_name = settings("s3", "bucket_name")
    if force:
        etl.s3.delete_files_in_bucket(bucket_name, prefix, schema_names, selection, dry_run=dry_run)

    for source_name in local_files:
        for assoc_table_files in local_files[source_name]:
            target_table_name = assoc_table_files.target_table_name
            with open(assoc_table_files.design_file, 'r') as design_file:
                # Always validate before uploading table design
                load_table_design(design_file, target_table_name)
            for local_filename in (assoc_table_files.design_file, assoc_table_files.sql_file):
                if local_filename is not None:
                    source_prefix = "{}/schemas/{}".format(prefix, source_name)
                    etl.s3.upload_to_s3(local_filename, bucket_name, source_prefix, dry_run=dry_run)
    if not dry_run:
        logger.info("Uploaded all files to 's3://%s/%s/'", bucket_name, prefix)


def validate_designs(settings, target, table_design_dir, keep_going=False):
    """
    Make sure that all (local) table design files pass the validation checks.
    """
    logger = logging.getLogger(__name__)
    selection = etl.TableNamePatterns.from_list(target)
    combined_schemas = settings("sources") + settings("data_warehouse", "schemas")
    schemas = selection.match_field(combined_schemas, "name")
    schema_names = [source["name"] for source in schemas]

    found = etl.s3.find_local_files(table_design_dir, schema_names, selection)
    if not found:
        logger.error("No applicable files found in '%s' for '%s'", table_design_dir, selection)
        return

    failed = []
    for source in found:
        for info in found[source]:
            try:
                logger.info("Checking file '%s'", info.design_file)
                with open(info.design_file, 'r') as design_file:
                    table_design = load_table_design(design_file, info.target_table_name)
                logger.debug("Validated table design for '%s'", table_design["name"])
            except TableDesignError:
                if keep_going:
                    logger.exception("Failed to validate table design and proceeding as requested")
                    failed.append(info)
                else:
                    raise

    for info in failed:
        # Just show the target table to make it easy to copy and paste into a 'arthur.py validate' commandline
        logger.warning("Failed validation for '%s'", info.target_table_name.identifier)<|MERGE_RESOLUTION|>--- conflicted
+++ resolved
@@ -212,14 +212,8 @@
 
     # TODO Need more rules?
     if table_design["name"] != table_name.identifier:
-<<<<<<< HEAD
         raise TableDesignSemanticError("Name of table (%s) must match target (%s)" % (table_design["name"],
                                                                                       table_name.identifier))
-=======
-        raise TableDesignSemanticError(
-            "Name of table (%s) must match target (%s)" % (table_design["name"], table_name.identifier)
-        )
->>>>>>> 1fa01646
     if table_design["source_name"] == "VIEW":
         for column in table_design["columns"]:
             if column.get("skipped", False):
