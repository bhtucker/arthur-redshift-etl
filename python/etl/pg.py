--- conflicted
+++ resolved
@@ -250,21 +250,20 @@
     execute(cx, """GRANT SELECT ON "{}"."{}" TO GROUP "{}" """.format(schema, table, group))
 
 
-<<<<<<< HEAD
 def grant_select_in_schema(cx, schema, group):
     execute(cx, """GRANT SELECT ON ALL TABLES IN SCHEMA "{}" TO GROUP "{}" """.format(schema, group))
 
 
 def revoke_select_in_schema(cx, schema, group):
     execute(cx, """REVOKE SELECT ON ALL TABLES IN SCHEMA "{}" FROM GROUP "{}" """.format(schema, group))
-=======
+
+
 def grant_select_and_write(cx, schema, table, group):
     execute(cx, """GRANT SELECT, INSERT, UPDATE, DELETE ON "{}"."{}" TO GROUP "{}" """.format(schema, table, group))
 
 
 def grant_all_to_user(cx, schema, table, user):
     execute(cx, """GRANT ALL PRIVILEGES ON "{}"."{}" TO "{}" """.format(schema, table, user))
->>>>>>> 99952db4
 
 
 def revoke_select(cx, schema, table, group):
