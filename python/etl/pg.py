#! /usr/bin/env python3

"""
Thin wrapper around PostgreSQL API, adding niceties like logging,
transaction handling, simple DSN strings, as well as simple commands
(for new users, schema creation, etc.)

For a description of the connection string, take inspiration from:
https://www.postgresql.org/docs/9.4/static/libpq-connect.html#LIBPQ-CONNSTRING
"""

from contextlib import contextmanager
import logging
import os
import re
import textwrap

import psycopg2
import psycopg2.extras
import pgpasslib

from etl.timer import Timer


def parse_connection_string(dsn: str) -> dict:
    """
    Extract connection value from JDBC-style connection string.

    The fields "user", "host", "database" will be set.
    The fields "password", "port" and "sslmode" may be set.

    >>> dsn = parse_connection_string("postgresql://john_doe:secret@pg.example.com/xyzzy")
    >>> unparse_connection(dsn)
    'host=pg.example.com dbname=xyzzy user=john_doe password=***'
    """
    # Some people, when confronted with a problem, think "I know, I'll use regular expressions."
    # Now they have two problems.
    dsn_re = re.compile(r"""(?:jdbc:)?(redshift|postgresql|postgres)://  # be nice and accept either connection type
                            (?P<user>\w+)(?::(?P<password>[-\w]+))?@  # user information with optional password
                            (?P<host>[-\w.]+)(:?:(?P<port>\d+))?/  # host and optional port information
                            (?P<database>\w+)  # database (and not dbname)
                            (?:\?sslmode=(?P<sslmode>\w+))?$""",  # sslmode is the only option currently supported
                        re.VERBOSE)
    match = dsn_re.match(os.path.expandvars(dsn))
    if match is None:
        raise ValueError("Value of connection string does not conform to expected format.")
    values = match.groupdict()
    # Remove optional key/value pairs
    for key in ["password", "port", "sslmode"]:
        if values[key] is None:
            del values[key]
    return values


def unparse_connection(dsn: dict) -> str:
    """
    Return connection string for pretty printing or copying when starting psql
    """
    if "port" in dsn:
        return "host={host} port={port} dbname={database} user={user} password=***".format(**dsn)
    else:
        return "host={host} dbname={database} user={user} password=***".format(**dsn)


def connection(dsn_dict, application_name=psycopg2.__name__, autocommit=False, readonly=False):
    """
    Open a connection to the database described by dsn_string which needs to
    be of the format "postgresql://user:password@host:port/database"

    By default, this turns on autocommit on the connection.
    """
    logger = logging.getLogger(__name__)
    dsn_values = dict(dsn_dict)  # so as to not mutate the argument
    dsn_values["application_name"] = application_name
    logger.info("Connecting to: %s", unparse_connection(dsn_values))
    cx = psycopg2.connect(cursor_factory=psycopg2.extras.DictCursor, **dsn_values)
    cx.set_session(autocommit=autocommit, readonly=readonly)
    logger.debug("Connected successfully (backend pid: %d, server version: %s, is_superuser: %s)",
                 cx.get_backend_pid(), cx.server_version, cx.get_parameter_status("is_superuser"))
    return cx


def extract_dsn(dsn_dict):
    """
    Break the connection string into a JDBC URL and connection properties.

    This is necessary since a JDBC URL may not contain all the properties needed
    to successfully connect, e.g. username, password.  These properties must
    be passed in separately.
    """
    dsn_properties = dict(dsn_dict)  # so as to not mutate the argument
    dsn_properties.update({
        "ApplicationName": __name__,
        "readOnly": "true",
        "driver": "org.postgresql.Driver"  # necessary, weirdly enough
        # FIXME can ssl.props be done here?
    })
    if "port" in dsn_properties:
        jdbc_url = "jdbc:postgresql://{host}:{port}/{database}".format(**dsn_properties)
    else:
        jdbc_url = "jdbc:postgresql://{host}/{database}".format(**dsn_properties)
    return jdbc_url, dsn_properties


def dbname(cx):
    """
    Return name of database that this connection points to.
    """
    dsn = dict(kv.split('=') for kv in cx.dsn.split(" "))
    return dsn["dbname"]


def remove_credentials(s):
    """
    Remove the AWS credentials information from a query string.

    >>> s = '''copy listing from 's3://mybucket/data/listing/' credentials 'aws_access_key_id=...';'''
    >>> remove_credentials(s)
    "copy listing from 's3://mybucket/data/listing/' credentials '';"
    >>> s = '''COPY LISTING FROM 's3://mybucket/data/listing/' CREDENTIALS 'aws_iam_role=...';'''
    >>> remove_credentials(s)
    "COPY LISTING FROM 's3://mybucket/data/listing/' CREDENTIALS '';"
    >>> s = '''CREATE USER dw_user IN GROUP etl PASSWORD 'horse_staple_battery';'''
    >>> remove_credentials(s)
    "CREATE USER dw_user IN GROUP etl PASSWORD '';"
    """
    match = re.search("(CREDENTIALS|PASSWORD)\s*'([^']*)'", s, re.IGNORECASE)
    if match:
        start, end = match.span()
        creds = match.groups()[0]
        s = s[:start] + creds + " ''" + s[end:]
    return s


def query(cx, stmt, args=()):
    """
    Send query stmt to connection (with parameters) and return rows.
    """
    return execute(cx, stmt, args, return_result=True)


def execute(cx, stmt, args=(), return_result=False):
    """
    Execute query in 'stmt' over connection 'cx' (with parameters in 'args').

    Be careful with query statements that have a '%' in them (say for LIKE)
    since this will interfere with psycopg2 interpreting parameters.

    Printing the query will not print AWS credentials IF the string used matches "CREDENTIALS '[^']*'"
    So be careful or you'll end up sending your credentials to the logfile.
    """
    logger = logging.getLogger(__name__)
    with cx.cursor() as cursor:
        stmt = textwrap.dedent(stmt).strip('\n')  # clean-up whitespace from queries embedded in code
        if len(args):
            printable_stmt = cursor.mogrify(stmt, args)
        else:
            printable_stmt = cursor.mogrify(stmt)
        logger.debug("QUERY: %s\n;", remove_credentials(printable_stmt.decode()))
        # stmt += '\n'
        with Timer() as timer:
            if len(args):
                cursor.execute(stmt, args)
            else:
                cursor.execute(stmt)
        logger.debug("QUERY STATUS: %s (%s)", cursor.statusmessage, timer)
        if cx.notices and logger.isEnabledFor(logging.DEBUG):
            for msg in cx.notices:
                logger.debug("QUERY " + msg.rstrip('\n'))
            del cx.notices[:]
        if return_result:
            return cursor.fetchall()


def ping(cx):
    """
    Give me a ping to the database, Vasili. One ping only, please.
    Return true if connection appears to be alive.
    """
    is_alive = False
    try:
        result = query(cx, "SELECT 1 AS connection_test")
        if len(result) == 1 and "connection_test" in result[0]:
            is_alive = cx.closed == 0
    except psycopg2.OperationalError:
        return False
    else:
        return is_alive


def drop_and_create_database(cx, database):
    exists = query(cx, """SELECT 1 FROM pg_database WHERE datname = '{}'""".format(database))
    if exists:
        execute(cx, """DROP DATABASE {}""".format(database))
    execute(cx, """CREATE DATABASE {}""".format(database))


def create_group(cx, group):
    execute(cx, """CREATE GROUP "{}" """.format(group))


def create_user(cx, user, group):
    dsn_complete = dict(kv.split('=') for kv in cx.dsn.split(" "))
    dsn_partial = {key: dsn_complete[key] for key in ["host", "port", "dbname"]}
    password = pgpasslib.getpass(user=user, **dsn_partial)
    if password is None:
        raise RuntimeError("Password missing from PGPASSFILE for {}".format(user))
    execute(cx, """CREATE USER {} IN GROUP "{}" PASSWORD %s""".format(user, group), (password,))


def alter_group_add_user(cx, group, user):
    execute(cx, """ALTER GROUP {} ADD USER "{}" """.format(group, user))


def schema_exists(cx, name):
    return bool(query(cx, """SELECT 1 FROM pg_namespace WHERE nspname = %s""", (name,)))


def alter_schema_rename(cx, old_name, new_name):
    """
    Renames old_name to new_name if schema old_name exists and new_name doesn't
    """
    if schema_exists(cx, new_name):
        raise RuntimeError("There is already a schema at the target name {}".format(new_name))

    if schema_exists(cx, old_name):
        execute(cx, """ALTER SCHEMA {} RENAME TO "{}" """.format(old_name, new_name))


def create_schema(cx, schema, owner=None):
    if owner:
        execute(cx, """CREATE SCHEMA IF NOT EXISTS "{}" AUTHORIZATION "{}" """.format(schema, owner))
    else:
        execute(cx, """CREATE SCHEMA IF NOT EXISTS "{}" """.format(schema))


def grant_usage(cx, schema, group):
    execute(cx, """GRANT USAGE ON SCHEMA "{}" TO GROUP "{}" """.format(schema, group))


<<<<<<< HEAD
def grant_all_on_schema_to_user(cx, schema, user):
    execute(cx, """GRANT ALL PRIVILEGES ON SCHEMA "{}" TO "{}" """.format(schema, user))
=======
def revoke_usage(cx, schema, group):
    execute(cx, """REVOKE USAGE ON SCHEMA "{}" FROM GROUP "{}" """.format(schema, group))


def grant_all_on_schema(cx, schema, group):
    execute(cx, """GRANT ALL PRIVILEGES ON SCHEMA "{}" TO GROUP "{}" """.format(schema, group))
>>>>>>> 7633f120


def grant_select(cx, schema, table, group):
    execute(cx, """GRANT SELECT ON "{}"."{}" TO GROUP "{}" """.format(schema, table, group))


<<<<<<< HEAD
def grant_select_and_write(cx, schema, table, group):
    execute(cx, """GRANT SELECT, INSERT, UPDATE, DELETE ON "{}"."{}" TO GROUP "{}" """.format(schema, table, group))


def grant_all_to_user(cx, schema, table, user):
    execute(cx, """GRANT ALL PRIVILEGES ON "{}"."{}" TO "{}" """.format(schema, table, user))
=======
def revoke_select(cx, schema, table, group):
    execute(cx, """REVOKE SELECT ON "{}"."{}" FROM GROUP "{}" """.format(schema, table, group))


def grant_all(cx, schema, table, group):
    execute(cx, """GRANT ALL PRIVILEGES ON "{}"."{}" TO GROUP "{}" """.format(schema, table, group))
>>>>>>> 7633f120


def alter_table_owner(cx, schema, table, owner):
    execute(cx, """ALTER TABLE "{}"."{}" OWNER TO {} """.format(schema, table, owner))


def alter_search_path(cx, user, schemas):
    execute(cx, """ALTER USER {} SET SEARCH_PATH TO {}""".format(user, ', '.join(schemas)))


def set_search_path(cx, schemas):
    execute(cx, """SET SEARCH_PATH = {}""".format(', '.join(schemas)))


def log_sql_error(exc):
    """
    Send information from psycopg2.Error instance to logfile.

    See PostgreSQL documentation at
    http://www.postgresql.org/docs/current/static/libpq-exec.html#LIBPQ-PQRESULTERRORFIELD
    and psycopg2 documentation at http://initd.org/psycopg/docs/extensions.html
    """
    logger = logging.getLogger(__name__)
    if exc.pgcode is not None:
        logger.error('SQL ERROR "%s" %s', exc.pgcode, str(exc.pgerror).strip())
    for name in ('severity',
                 'sqlstate',
                 'message_primary',
                 'message_detail',
                 'message_hint',
                 'statement_position',
                 'internal_position',
                 'internal_query',
                 'context',
                 'schema_name',
                 'table_name',
                 'column_name',
                 'datatype_name',
                 'constraint_name',
                 # 'source_file',
                 # 'source_function',
                 # 'source_line',
                 ):
        value = getattr(exc.diag, name)
        if value:
            logger.debug("DIAG %s: %s", name.upper(), value)


@contextmanager
def log_error():
    """Log any psycopg2 errors using the pretty log_sql_error function before re-raising the exception"""
    try:
        yield
    except psycopg2.Error as exc:
        log_sql_error(exc)
        raise


if __name__ == "__main__":
    import sys

    if len(sys.argv) != 2:
        print("Usage: {} dsn_string".format(sys.argv[0]))
        print('Hint: Try "postgresql://${USER}@localhost:5432/${USER}" as dsn_string')
        sys.exit(1)

    logging.basicConfig(level=logging.DEBUG)
    with log_error():
        with connection(sys.argv[1], readonly=True) as conn:
            if ping(conn):
                print("Connection is valid")
            for row in query(conn, "SELECT now() AS local_server_time"):
                for k, v in row.items():
                    print("{} = {}".format(k, v))<|MERGE_RESOLUTION|>--- conflicted
+++ resolved
@@ -238,38 +238,28 @@
     execute(cx, """GRANT USAGE ON SCHEMA "{}" TO GROUP "{}" """.format(schema, group))
 
 
-<<<<<<< HEAD
 def grant_all_on_schema_to_user(cx, schema, user):
     execute(cx, """GRANT ALL PRIVILEGES ON SCHEMA "{}" TO "{}" """.format(schema, user))
-=======
+
+
 def revoke_usage(cx, schema, group):
     execute(cx, """REVOKE USAGE ON SCHEMA "{}" FROM GROUP "{}" """.format(schema, group))
 
 
-def grant_all_on_schema(cx, schema, group):
-    execute(cx, """GRANT ALL PRIVILEGES ON SCHEMA "{}" TO GROUP "{}" """.format(schema, group))
->>>>>>> 7633f120
-
-
 def grant_select(cx, schema, table, group):
     execute(cx, """GRANT SELECT ON "{}"."{}" TO GROUP "{}" """.format(schema, table, group))
 
 
-<<<<<<< HEAD
 def grant_select_and_write(cx, schema, table, group):
     execute(cx, """GRANT SELECT, INSERT, UPDATE, DELETE ON "{}"."{}" TO GROUP "{}" """.format(schema, table, group))
 
 
 def grant_all_to_user(cx, schema, table, user):
     execute(cx, """GRANT ALL PRIVILEGES ON "{}"."{}" TO "{}" """.format(schema, table, user))
-=======
+
+
 def revoke_select(cx, schema, table, group):
     execute(cx, """REVOKE SELECT ON "{}"."{}" FROM GROUP "{}" """.format(schema, table, group))
-
-
-def grant_all(cx, schema, table, group):
-    execute(cx, """GRANT ALL PRIVILEGES ON "{}"."{}" TO GROUP "{}" """.format(schema, table, group))
->>>>>>> 7633f120
 
 
 def alter_table_owner(cx, schema, table, owner):
