"""
Driver for the ETL based on sub-commands and central place to govern command line args.

This can be the entry point for a console script.  Some functions are broken out
so that they can be leveraged by utilities in addition to the top-level script.
"""

import argparse
import getpass
import logging
import os
import sys
import traceback

import boto3
import simplejson as json

import etl
import etl.config
import etl.design
import etl.dump
import etl.dw
import etl.file_sets
import etl.json_encoder
import etl.load
import etl.unload
import etl.monitor
import etl.pg
import etl.relation
from etl.timer import Timer


class InvalidArgumentsError(Exception):
    """Exception thrown arguments are detected to be invalid by the command callback"""
    pass


def croak(error, exit_code):
    """
    Print first line of exception and then bail out with the exit code.

    When you have a large stack trace, it's easy to miss the trigger and
    so we call it out here again, on stderr.
    """
    full_tb = "\n".join(traceback.format_exception_only(type(error), error))
    header = full_tb.split('\n')[0]
    if sys.stderr.isatty():
        message = "Bailing out: \033[01;31m{}\033[0m".format(header)
    else:
        message = "Bailing out: {}".format(header)
    print(message, file=sys.stderr)
    sys.exit(exit_code)


def run_arg_as_command(my_name="arthur.py"):
    """
    Use the sub-command's callback to actually run the sub-command.
    Also measures execution time and does some basic error handling so that commands can be chained, UNIX-style.
    This function can be used as an entry point for a console script.
    """
    parser = build_full_parser(my_name)
    args = parser.parse_args()
    if not args.func:
        parser.print_usage()
    elif args.cluster_id:
        submit_step(args.cluster_id, args.sub_command)
    else:
        etl.config.configure_logging(args.prolix, args.log_level)
        logger = logging.getLogger(__name__)
        with Timer() as timer:
            try:
                settings = etl.config.load_settings(args.config)
                if hasattr(args, "prefix"):
                    # Only commands which require an environment should require a monitor.
                    etl.monitor.set_environment(args.prefix,
                                                dynamodb_settings=settings["etl_events"].get("dynamodb", {}),
                                                postgresql_settings=settings["etl_events"].get("postgresql", {}))
                etl_config = etl.config.DataWarehouseConfig(settings)
                if hasattr(args, "pattern"):
                    args.pattern.base_schemas = [s.name for s in etl_config.schemas]
                setattr(args, "bucket_name", settings["s3"]["bucket_name"])
                args.func(args, etl_config)
            except InvalidArgumentsError as exc:
                logger.exception("ETL never got off the ground:")
                croak(exc, 1)
            except etl.ETLError as exc:
                logger.exception("Something bad happened in the ETL:")
                logger.info("Ran for %.2fs before this untimely end!", timer.elapsed)
                croak(exc, 1)
            except Exception as exc:
                logger.exception("Something terrible happened:")
                logger.info("Ran for %.2fs before encountering disaster!", timer.elapsed)
                croak(exc, 2)
            except BaseException as exc:
                logger.exception("Something really terrible happened:")
                logger.info("Ran for %.2fs before an exceptional termination!", timer.elapsed)
                croak(exc, 3)
            else:
                logger.info("Ran for %.2fs and finished successfully!", timer.elapsed)


def submit_step(cluster_id, sub_command):
    """
    Send the current arthur command to a cluster instead of running it locally.
    """
    # We need to remove --submit and --config to avoid an infinite loop and insert a redirect to the config directory
    partial_parser = build_basic_parser('arthur.py')
    done, remaining = partial_parser.parse_known_args()
    try:
        client = boto3.client('emr')
        response = client.add_job_flow_steps(
            JobFlowId=cluster_id,
            Steps=[
                {
                    "Name": "Arthur command: {}".format(str(sub_command).upper()),
                    # For "interactive" steps, allow a sequence of steps to continue after failure of one
                    "ActionOnFailure": "CONTINUE",
                    "HadoopJarStep": {
                        "Jar": "command-runner.jar",
                        "Args": ["/tmp/redshift_etl/venv/bin/arthur.py",
                                 "--config", "/tmp/redshift_etl/config"] + remaining
                    }
                }
            ]
        )
        step_id = response['StepIds'][0]
        status = client.describe_step(ClusterId=cluster_id, StepId=step_id)
        json.dump(status["Step"], sys.stdout, indent="    ", sort_keys=True, cls=etl.json_encoder.FancyJsonEncoder)
        sys.stdout.write('\n')
    except Exception as exc:
        logging.getLogger(__name__).exception("Adding step to job flow failed:")
        croak(exc, 1)


def build_basic_parser(prog_name, description=None):
    """
    Build basic parser that knows about the configuration setting.

    The `--config` option is central and can be easily avoided using the environment
    variable so is always here (meaning between 'arthur.py' and the sub-command).

    Similarly, '--submit-to-cluster' is shared for all sub-commands.
    """
    parser = argparse.ArgumentParser(prog=prog_name, description=description)
    group = parser.add_mutually_exclusive_group()

    # Show different help message depending on whether user has already set the environment variable.
    default_config = os.environ.get("DATA_WAREHOUSE_CONFIG", "./config")
    group.add_argument("-c", "--config",
                       help="add configuration path or file (default: '%s')" % default_config,
                       action="append", default=[default_config])
    group.add_argument("--submit-to-cluster", help="submit this command to the cluster (EXPERIMENTAL)",
                       dest="cluster_id")

    # Set some defaults (in case no sub-command's add_to_parser is called)
    parser.set_defaults(prolix=None)
    parser.set_defaults(log_level=None)
    parser.set_defaults(func=None)
    return parser


def build_full_parser(prog_name):
    """
    Build a parser by adding sub-parsers for sub-commands.
    Other options, even if shared between sub-commands, are in the sub-parsers to avoid
    having to awkwardly insert them between program name and sub-command name.

    :param prog_name: Name that should show up as command name in help
    :return: instance of ArgumentParser that is ready to parse and run sub-commands
    """
    parser = build_basic_parser(prog_name, description="This command allows to drive the Redshift ETL.")

    package = etl.package_version()
    parser.add_argument("-V", "--version", action="version", version="%(prog)s ({})".format(package))

    # Details for sub-commands lives with sub-classes of sub-commands. Hungry? Get yourself a sub-way.
    subparsers = parser.add_subparsers(help="specify one of these sub-commands (which can all provide more help)",
                                       title="available sub-commands",
                                       dest='sub_command')
    for klass in [
            # Commands to deal with data warehouse as admin:
            InitializeSetupCommand, CreateUserCommand,
            # Commands to help with table designs and uploading them
            DownloadSchemasCommand, ValidateDesignsCommand, ExplainQueryCommand, CopyToS3Command,
            # ETL commands to extract, load/update or do both
            DumpDataToS3Command, LoadRedshiftCommand, UpdateRedshiftCommand, ExtractLoadTransformCommand,
            UnloadDataToS3Command,
            # Helper commands
            ListFilesCommand, PingCommand, EventsQueryCommand]:
        cmd = klass()
        cmd.add_to_parser(subparsers)

    return parser


def add_standard_arguments(parser, options):
    """
    Provide "standard" arguments in the sense that the name and description should be the
    same when used by multiple sub-commands.

    :param parser: should be a sub-parser
    :param options: see option strings below, like "prefix", "drop" etc.
    """
    if "dry-run" in options:
        parser.add_argument("-n", "--dry-run", help="do not modify stuff", default=False, action="store_true")
    if "prefix" in options:
        parser.add_argument("-p", "--prefix",
                            help="select prefix in S3 bucket (default is user name: '%(default)s')",
                            default=getpass.getuser())
    if "table-design-dir" in options:
        parser.add_argument("-t", "--table-design-dir",
                            help="set path to directory with table design files (default: '%(default)s')",
                            default="./schemas")
    if "scheme" in options:
        group = parser.add_mutually_exclusive_group()
        group.add_argument("-l", "--local-files", help="use files available on local filesystem",
                           action="store_const", const="file", dest="scheme", default="file")
        group.add_argument("-r", "--remote-files", help="use files in S3",
                           action="store_const", const="s3", dest="scheme")
    if "max-partitions" in options:
        parser.add_argument("-m", "--max-partitions", metavar="N",
                            help="set max number of partitions to write to N (default: %(default)s)", default=4)
    if "drop" in options:
        parser.add_argument("-d", "--drop",
                            help="first drop table or view to force update of definition", default=False,
                            action="store_true")
    if "explain" in options:
        parser.add_argument("-x", "--add-explain-plan", help="add explain plan to log", action="store_true")
    if "pattern" in options:
        parser.add_argument("pattern", help="glob pattern or identifier to select table(s) or view(s)",
                            nargs='*', action=StorePattern)


class StorePattern(argparse.Action):
    """
    Store the list of glob patterns (to pick tables) as a TableSelector instance.
    """
    def __call__(self, parser, namespace, values, option_string=None):
        selector = etl.TableSelector(values)
        setattr(namespace, "pattern", selector)


class SubCommand:
    """
    Instances (of child classes) will setup sub-parsers and have callbacks for those.
    """
    def __init__(self, name, help_, description):
        self.name = name
        self.help = help_
        self.description = description

    def add_to_parser(self, parent_parser):
        parser = parent_parser.add_parser(self.name, help=self.help, description=self.description)
        parser.set_defaults(func=self.callback)

        # Log level and prolix setting need to be always known since `run_arg_as_command` depends on them.
        group = parser.add_mutually_exclusive_group()
        group.add_argument("-o", "--prolix", help="send full log to console", default=False, action="store_true")
        group.add_argument("-v", "--verbose", help="increase verbosity",
                           action="store_const", const="DEBUG", dest="log_level")
        group.add_argument("-q", "--quiet", help="decrease verbosity",
                           action="store_const", const="WARNING", dest="log_level")
        group.add_argument("-s", "--silent", help="DEPRECATED use --quiet instead",
                           action="store_const", const="WARNING", dest="log_level")

        self.add_arguments(parser)
        return parser

    def add_arguments(self, parser):
        """Override this method for sub-classes"""
        pass

    @staticmethod
    def location(args, default_scheme=None):
        """
        Decide whether we should focus on local or remote files and return appropriate "location" information.

        This expects args to be a Namespace instance from the argument parser with "table_design_dir",
        "bucket_name", "prefix", and hopefully "scheme" as fields.
        """
        scheme = getattr(args, "scheme", default_scheme)
        if scheme == "file":
            return scheme, "localhost", args.table_design_dir
        elif scheme == "s3":
            return scheme, args.bucket_name, args.prefix
        else:
            raise ValueError("scheme invalid")

    def callback(self, args, config):
        """Override this method for sub-classes"""
        raise NotImplementedError("Instance of {} has no proper callback".format(self.__class__.__name__))


class PingCommand(SubCommand):

    def __init__(self):
        super().__init__("ping",
                         "ping data warehouse",
                         "Try to connect to the data warehouse to test connection settings.")

    def add_arguments(self, parser):
        group = parser.add_mutually_exclusive_group()
        group.add_argument("-a", "--as-admin-user", help="try to connect as admin user",
                           action="store_true", dest="use_admin")
        group.add_argument("-e", "--as-etl-user", help="try to connect as ETL user (default)",
                           action="store_false", dest="use_admin")

    def callback(self, args, config):
        dsn = config.dsn_admin if args.use_admin else config.dsn_etl
        with etl.pg.log_error():
            etl.dw.ping(dsn)


class InitializeSetupCommand(SubCommand):

    def __init__(self):
        super().__init__("initialize",
                         "create named database",
                         "(Re)create named database, optionally creating users and groups (typically once per cluster)")

    def add_arguments(self, parser):
        add_standard_arguments(parser, ["dry-run"])
        parser.add_argument("database_name", help="name of database to initialize; first drops this database if exists",
                            nargs='?')
        parser.add_argument("-u", "--with-user-creation", help="create users and groups before (re)creating database",
                            default=False, action="store_true")

    def callback(self, args, config):
        with etl.pg.log_error():
            etl.dw.initial_setup(config, args.database_name, with_user_creation=args.with_user_creation,
                                 dry_run=args.dry_run)


class CreateUserCommand(SubCommand):

    def __init__(self):
        super().__init__("create_user",
                         "add new user",
                         "Add new user and set group membership, optionally add a personal schema.")

    def add_arguments(self, parser):
        parser.add_argument("username", help="name for new user")
        parser.add_argument("-e", "--etl-user", help="add user also to ETL group", action="store_true")
        parser.add_argument("-a", "--add-user-schema", help="add new schema, writable for the user",
                            action="store_true")
        parser.add_argument("-r", "--skip-user-creation",
                            help="skip new user; only change search path of existing user", action="store_true")

    def callback(self, args, config):
        with etl.pg.log_error():
            etl.dw.create_new_user(config, args.username, args.etl_user, args.add_user_schema, args.skip_user_creation)


class DownloadSchemasCommand(SubCommand):

    def __init__(self):
        super().__init__("design",
                         "bootstrap schema information from sources",
                         "Download schema information from upstream sources and compare against current table designs.")

    def add_arguments(self, parser):
        add_standard_arguments(parser, ["pattern", "table-design-dir", "dry-run"])
        parser.add_argument("-a", "--auto",
                            help="auto-generate design file from any transformations found",
                            action="store_true")

    def callback(self, args, config):
        local_files = etl.file_sets.find_file_sets(self.location(args, "file"), args.pattern, error_if_empty=False)
        if args.auto:
            created = etl.design.bootstrap_views(local_files, config.schemas, dry_run=args.dry_run)
        else:
            created = []
        try:
            etl.design.download_schemas(config.schemas, args.pattern, args.table_design_dir, local_files,
                                        config.type_maps, dry_run=args.dry_run)
        finally:
            etl.design.cleanup_views(created, config.schemas, dry_run=args.dry_run)


class CopyToS3Command(SubCommand):

    def __init__(self):
        super().__init__("sync",
                         "copy table design files to S3",
                         "Copy table design files from local directory to S3."
                         " If using the '--force' option, this will delete schema and *data* files."
                         " If using the '--deploy' option, this will also upload files with warehouse settings"
                         " (*.yaml in config directories).")

    def add_arguments(self, parser):
        add_standard_arguments(parser, ["pattern", "table-design-dir", "prefix", "dry-run"])
        parser.add_argument("-f", "--force", help="force sync (deletes all matching files first, including data)",
                            default=False, action="store_true")
        parser.add_argument("-d", "--deploy-config",
                            help="sync local warehouse settings YAML files to prefix's config dir",
                            default=False, action="store_true")

    def callback(self, args, config):
        if args.force:
            etl.file_sets.delete_files_in_bucket(args.bucket_name, args.prefix, args.pattern, dry_run=args.dry_run)

        if args.deploy_config:
            etl.config.upload_settings(args.config, args.bucket_name, args.prefix, dry_run=args.dry_run)

        local_files = etl.file_sets.find_file_sets(self.location(args, "file"), args.pattern)
        etl.relation.copy_to_s3(local_files, args.bucket_name, args.prefix, dry_run=args.dry_run)


class DumpDataToS3Command(SubCommand):

    def __init__(self):
        super().__init__("dump",
                         "dump table data from sources",
                         "Dump table contents to files in S3 along with a manifest file.")

    def add_arguments(self, parser):
        add_standard_arguments(parser, ["pattern", "prefix", "max-partitions", "dry-run"])
        group = parser.add_mutually_exclusive_group()
        group.add_argument("--with-sqoop", help="dump data using Sqoop (using 'sqoop import', this is the default)",
                           const="sqoop", action="store_const", dest="dumper", default="sqoop")
        group.add_argument("--with-spark", help="dump data using Spark Dataframe (using submit_arthur.sh)",
                           const="spark", action="store_const", dest="dumper")
        parser.add_argument("-k", "--keep-going",
                            help="dump as much data as possible, ignoring errors along the way (Sqoop only)",
                            default=False, action="store_true")

    def callback(self, args, config):
        # Make sure that there is a Spark environment. If not, re-launch with spark-submit.
        if args.dumper == "spark" and "SPARK_ENV_LOADED" not in os.environ:
            # Try the full path (in the EMR cluster), or try without path and hope for the best.
            submit_arthur = "/tmp/redshift_etl/venv/bin/submit_arthur.sh"
            if not os.path.exists(submit_arthur):
                submit_arthur = "submit_arthur.sh"
            print("+ exec {} {}".format(submit_arthur, " ".join(sys.argv)), file=sys.stderr)
            os.execvp(submit_arthur, (submit_arthur,) + tuple(sys.argv))
            sys.exit(1)
        file_sets = etl.file_sets.find_file_sets(self.location(args, "s3"), args.pattern)
        etl.dump.dump_to_s3(args.dumper, config.schemas, args.bucket_name, args.prefix, file_sets,
                            args.max_partitions, keep_going=args.keep_going, dry_run=args.dry_run)


class LoadRedshiftCommand(SubCommand):

    def __init__(self):
        super().__init__("load",
                         "load data into Redshift from files in S3",
                         "Load data into Redshift from files in S3 (as a forced reload).")
        self.use_force = True

    def add_arguments(self, parser):
        add_standard_arguments(parser, ["pattern", "prefix", "explain", "dry-run"])
        parser.add_argument("-y", "--skip-copy",
                            help="skip the COPY command (for debugging)",
                            action="store_true")
        parser.add_argument("--stop-after-first",
                            help="stop after first relation, do not follow dependency fan-out (for debugging)",
                            action="store_true")
        parser.add_argument("--no-rollback",
                            help="in case of error, leave warehouse in partially completed state (for debugging)",
                            action="store_true")

    def callback(self, args, config):
        all_selector = etl.TableSelector(base_schemas=args.pattern.base_schemas)
        all_file_sets = etl.file_sets.find_file_sets(self.location(args, "s3"), all_selector)
        with etl.pg.log_error():
            etl.load.load_or_update_redshift(config, all_file_sets, args.pattern,
<<<<<<< HEAD
                                             drop=self.use_force, stop_after_first=args.stop_after_first,
                                             no_rollback=args.no_rollback,
                                             skip_copy=args.skip_copy, add_explain_plan=args.add_explain_plan,
=======
                                             drop=self.use_force,
                                             stop_after_first=args.stop_after_first,
                                             no_rollback=args.no_rollback,
                                             skip_copy=args.skip_copy,
                                             add_explain_plan=args.add_explain_plan,
>>>>>>> 34abfe38
                                             dry_run=args.dry_run)


class UpdateRedshiftCommand(LoadRedshiftCommand):

    def __init__(self):
        SubCommand.__init__(self, "update",
                            "update data in Redshift",
                            "Update data in Redshift from files in S3."
                            " Tables and views are loaded given their existing schema.")
        self.use_force = False


class ExtractLoadTransformCommand(SubCommand):

    def __init__(self):
        super().__init__("etl",
                         "run complete ETL (or ELT)",
                         "Validate designs, extract data, and load data, possibly with transforms."
                         " By default, this will update all selected  relations and all those in the"
                         " dependency fan-out. Changes are only visible after data is refreshed."
                         " But if you use the force option, then all schemas affected by the selection"
                         " are loaded and progress is VISIBLE while refresh is under way.")

    def add_arguments(self, parser):
        add_standard_arguments(parser, ["pattern", "prefix", "max-partitions", "dry-run"])
        parser.add_argument("-f", "--force",
                            help="force loading, run 'dump' then 'load' (instead of 'dump' then 'update')",
                            default=False, action="store_true")

    def callback(self, args, config):
        with etl.pg.log_error():
            file_sets = etl.file_sets.find_file_sets(self.location(args, "s3"), args.pattern)
            # TODO why do we still need bucket_name and prefix here?
            etl.dump.dump_to_s3_with_sqoop(config.schemas, args.bucket_name, args.prefix, file_sets,
                                           args.max_partitions, dry_run=args.dry_run)
            # Need to rerun files finder since the dump step has added files and we need to know about dependencies
            all_selector = etl.TableSelector(base_schemas=args.pattern.base_schemas)
            file_sets = etl.file_sets.find_file_sets(self.location(args, "s3"), all_selector)
            etl.load.load_or_update_redshift(config, file_sets, args.pattern, drop=args.force, dry_run=args.dry_run)


class ValidateDesignsCommand(SubCommand):

    def __init__(self):
        super().__init__("validate",
                         "validate table design files",
                         "Validate table designs (use '-q' to only see errors/warnings).")

    def add_arguments(self, parser):
        add_standard_arguments(parser, ["pattern", "table-design-dir", "prefix", "scheme"])
        parser.add_argument("-k", "--keep-going", help="ignore errors and test as many files as possible",
                            default=False, action="store_true")
        parser.add_argument("-n", "--skip-dependencies-check",
                            help="skip check of dependencies against dependencies",
                            default=False, action="store_true")

    def callback(self, args, config):
        # FIXME This should pick up all files so that dependency ordering can be done correctly.
        file_sets = etl.file_sets.find_file_sets(self.location(args), args.pattern, error_if_empty=False)
        etl.relation.validate_designs(config.dsn_etl, file_sets,
                                      keep_going=args.keep_going, skip_deps=args.skip_dependencies_check)


class ExplainQueryCommand(SubCommand):

    def __init__(self):
        super().__init__("explain",
                         "collect explain plans",
                         "Run EXPLAIN on queries (for CTAS or VIEW) for files in local filesystem.")

    def add_arguments(self, parser):
        add_standard_arguments(parser, ["pattern", "table-design-dir", "prefix", "scheme"])

    def callback(self, args, config):
        file_sets = etl.file_sets.find_file_sets(self.location(args), args.pattern)
        etl.relation.test_queries(config.dsn_etl, file_sets)


class ListFilesCommand(SubCommand):

    def __init__(self):
        super().__init__("ls",
                         "list files in S3",
                         "List files in the S3 bucket and starting with prefix by source, table, and type.")

    def add_arguments(self, parser):
        add_standard_arguments(parser, ["pattern", "table-design-dir", "prefix", "scheme"])
        parser.add_argument("-a", "--long-format", help="add file size and timestamp of last modification",
                            action="store_true")

    def callback(self, args, config):
        file_sets = etl.file_sets.find_file_sets(self.location(args), args.pattern, error_if_empty=False)
        etl.file_sets.list_files(file_sets, long_format=args.long_format)


class EventsQueryCommand(SubCommand):

    def __init__(self):
        super().__init__("query",
                         "query the events table for the ETL",
                         "Query the table of events written during an ETL.")

    def add_arguments(self, parser):
        parser.add_argument("--etl-id", help="pick ETL id to look for")
        add_standard_arguments(parser, ["pattern"])

    def callback(self, args, config):
        etl.monitor.query_for(args.pattern, args.etl_id)


class UnloadDataToS3Command(SubCommand):

    def __init__(self):
        super().__init__("unload",
                         "unload data from Redshift to files in S3",
                         "Unload data from Redshift into files in S3 (as a forced reload).")
        self.use_force = True

    def add_arguments(self, parser):
        add_standard_arguments(parser, ["pattern", "prefix", "dry-run"])
        parser.add_argument("-f", "--force",
                            help="enable ALLOWOVERWRITE option to replace existing data files in S3",
                            action="store_true")
        parser.add_argument("-k", "--keep-going",
                            help="unload as much data as possible, ignoring errors along the way",
                            default=False, action="store_true")

    def callback(self, args, config):
        file_sets = etl.file_sets.find_file_sets(self.location(args, "s3"), args.pattern)
        with etl.pg.log_error():
            etl.unload.unload_to_s3(config, file_sets, args.prefix, args.force, keep_going=args.keep_going,
                                    dry_run=args.dry_run)


if __name__ == "__main__":
    run_arg_as_command()<|MERGE_RESOLUTION|>--- conflicted
+++ resolved
@@ -464,17 +464,11 @@
         all_file_sets = etl.file_sets.find_file_sets(self.location(args, "s3"), all_selector)
         with etl.pg.log_error():
             etl.load.load_or_update_redshift(config, all_file_sets, args.pattern,
-<<<<<<< HEAD
-                                             drop=self.use_force, stop_after_first=args.stop_after_first,
-                                             no_rollback=args.no_rollback,
-                                             skip_copy=args.skip_copy, add_explain_plan=args.add_explain_plan,
-=======
                                              drop=self.use_force,
                                              stop_after_first=args.stop_after_first,
                                              no_rollback=args.no_rollback,
                                              skip_copy=args.skip_copy,
                                              add_explain_plan=args.add_explain_plan,
->>>>>>> 34abfe38
                                              dry_run=args.dry_run)
 
 
