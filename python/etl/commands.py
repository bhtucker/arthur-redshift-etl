"""
Driver for the ETL based on sub-commands and central place to govern command line args.

This can be the entry point for a console script.  Some functions are broken out
so that they can be leveraged by utilities in addition to the top-level script.
"""

import argparse
import logging
import os
import shlex
import sys
import traceback
import uuid
from contextlib import contextmanager
from datetime import datetime, timedelta, timezone
from typing import List, Optional

import boto3
import simplejson as json

import etl.config
import etl.config.env
import etl.data_warehouse
import etl.db
import etl.design.bootstrap
import etl.explain
import etl.extract
import etl.file_sets
import etl.json_encoder
import etl.load
import etl.monitor
import etl.names
import etl.pipeline
import etl.relation
import etl.render_template
import etl.selftest
import etl.sync
import etl.unload
import etl.validate
from etl.errors import ETLDelayedExit, ETLError, ETLSystemError, InvalidArgumentError
from etl.timer import Timer

logger = logging.getLogger(__name__)
logger.addHandler(logging.NullHandler())


def croak(error, exit_code):
    """
    Print first line of exception and then bail out with the exit code.

    When you have a large stack trace, it's easy to miss the trigger and
    so we call it out here again, on stderr.
    """
    full_tb = "\n".join(traceback.format_exception_only(type(error), error))
    header = full_tb.split("\n")[0]
    if sys.stderr.isatty():
        message = "Bailing out: \033[01;31m{}\033[0m".format(header)
    else:
        message = "Bailing out: {}".format(header)
    print(message, file=sys.stderr)
    sys.exit(exit_code)


@contextmanager
def execute_or_bail():
    """
    Either execute (the wrapped code) successfully or bail out with a helpful error message.

    Also measures execution time and does some basic error handling so that commands can be chained, UNIX-style.
    """
    timer = Timer()
    try:
        yield
    except InvalidArgumentError as exc:
        logger.exception("ETL never got off the ground:")
        croak(exc, 1)
    except ETLError as exc:
        if isinstance(exc, ETLDelayedExit):
            logger.critical("Something bad happened in the ETL: %s", str(exc))
        else:
            logger.critical("Something bad happened in the ETL:", exc_info=True)
        logger.info("Ran for %.2fs before this untimely end!", timer.elapsed)
        croak(exc, 2)
    except Exception as exc:
        logger.critical("Something terrible happened:", exc_info=True)
        logger.info("Ran for %.2fs before encountering disaster!", timer.elapsed)
        croak(exc, 3)
    except BaseException as exc:
        logger.critical("Something really terrible happened:", exc_info=True)
        logger.info("Ran for %.2fs before an exceptional termination!", timer.elapsed)
        croak(exc, 5)
    else:
        logger.info("Ran for %.2fs and finished successfully!", timer.elapsed)


def run_arg_as_command(my_name="arthur.py"):
    """
    Use the sub-command's callback in `func` to actually run the sub-command.
    This function can be used as an entry point for a console script.
    """
    parser = build_full_parser(my_name)
    args = parser.parse_args()
    if not args.func:
        parser.print_usage()
    elif args.cluster_id is not None:
        submit_step(args.cluster_id, args.sub_command)
    else:
        # We need to configure logging before running context because that context expects logging to be setup.
        try:
            etl.config.configure_logging(args.prolix, args.log_level)
        except Exception as exc:
            croak(exc, 1)

        with execute_or_bail():
            etl.config.load_config(args.config)

            setattr(args, "bucket_name", etl.config.get_config_value("object_store.s3.bucket_name"))
            if hasattr(args, "prefix"):
                etl.config.set_config_value("object_store.s3.prefix", args.prefix)
                etl.config.set_config_value("data_lake.s3.prefix", args.prefix)
                # Create name used as prefix for resources, like DynamoDB tables or SNS topics
                base_env = etl.config.get_config_value("resources.VPC.name").replace("dw-vpc-", "dw-etl-", 1)
                etl.config.set_safe_config_value("resource_prefix", "{}-{}".format(base_env, args.prefix))
                if getattr(args, "use_monitor"):
                    etl.monitor.start_monitors(args.prefix)

            dw_config = etl.config.get_dw_config()
            if isinstance(getattr(args, "pattern", None), etl.names.TableSelector):
                args.pattern.base_schemas = [s.name for s in dw_config.schemas]

            # TODO Remove dw_config and let sub-commands handle it!
            args.func(args, dw_config)


def submit_step(cluster_id, sub_command):
    """
    Send the current arthur command to a cluster instead of running it locally.
    """
    # Don't even bother trying to submit the case of 'arthur.py --submit "$CLUSTER_ID"' where CLUSTER_ID is not set.
    if not cluster_id:
        raise InvalidArgumentError("cluster id in submit may not be empty")
    # We need to remove --submit and --config to avoid an infinite loop and insert a redirect to the config directory
    partial_parser = build_basic_parser("arthur.py")
    done, remaining = partial_parser.parse_known_args()
    try:
        client = boto3.client("emr")
        response = client.add_job_flow_steps(
            JobFlowId=cluster_id,
            Steps=[
                {
                    "Name": "Arthur command: {}".format(str(sub_command).upper()),
                    # For "interactive" steps, allow a sequence of steps to continue after failure of one
                    "ActionOnFailure": "CONTINUE",
                    "HadoopJarStep": {
                        "Jar": "command-runner.jar",
                        "Args": [
                            etl.config.etl_tmp_dir("venv/bin/arthur.py"),
                            "--config",
                            etl.config.etl_tmp_dir("config"),
                        ]
                        + remaining,
                    },
                }
            ],
        )
        step_id = response["StepIds"][0]
        status = client.describe_step(ClusterId=cluster_id, StepId=step_id)
        json.dump(status["Step"], sys.stdout, indent="    ", sort_keys=True, cls=etl.json_encoder.FancyJsonEncoder)
        sys.stdout.write("\n")
    except Exception as exc:
        logger.exception("Adding step to job flow failed:")
        croak(exc, 1)


class FancyArgumentParser(argparse.ArgumentParser):
    """
    Add feature to read command line arguments from files and support:
        * One argument per line (whitespace is trimmed)
        * Comments or empty lines (either are ignored)
    This enables direct use of output from show_downstream_dependents and show_upstream_dependencies.

    To use this feature, add an argument with "@" and have values ready inside of it, one per line:
        cat > tables <<EOF
        www.users
        www.user_comments
        EOF
        arthur.py load @tables
    """

    def __init__(self, **kwargs) -> None:
        fromfile_prefix_chars = kwargs.pop("fromfile_prefix_chars", "@")
        super().__init__(fromfile_prefix_chars=fromfile_prefix_chars, **kwargs)

    def convert_arg_line_to_args(self, arg_line: str) -> List[str]:
        """
        Return argument from the current line (when arguments are processed from a file).

        >>> parser = FancyArgumentParser()
        >>> parser.convert_arg_line_to_args("--verbose")
        ['--verbose']
        >>> parser.convert_arg_line_to_args(" schema.table ")
        ['schema.table']
        >>> parser.convert_arg_line_to_args("show_dependents.output_compatible # index=1, kind=CTAS, is_required=true")
        ['show_dependents.output_compatible']
        >>> parser.convert_arg_line_to_args(" # single-line comment")
        []
        >>> parser.convert_arg_line_to_args("--config accidentally_on_one_line")
        Traceback (most recent call last):
        ValueError: unrecognizable argument value in line: --config accidentally_on_one_line
        """
        args = shlex.split(arg_line, comments=True)
        if len(args) > 1:
            raise ValueError("unrecognizable argument value in line: {}".format(arg_line.strip()))
        return args


def isoformat_datetime_string(argument):
    return datetime.strptime(argument, "%Y-%m-%dT%H:%M:%S")


def build_basic_parser(prog_name, description=None):
    """
    Build basic parser that knows about the configuration setting.

    The `--config` option is central and can be easily avoided using the environment
    variable so is always here (meaning between 'arthur.py' and the sub-command).

    Similarly, '--submit-to-cluster' is shared for all sub-commands.
    """
    parser = FancyArgumentParser(prog=prog_name, description=description, fromfile_prefix_chars="@")
    group = parser.add_mutually_exclusive_group()

    # Show different help message depending on whether user has already set the environment variable.
    default_config = os.environ.get("DATA_WAREHOUSE_CONFIG", "./config")
    group.add_argument(
        "-c",
        "--config",
        help="add configuration path or file (default: '%s')" % default_config,
        action="append",
        default=[default_config],
    )
    group.add_argument("--submit-to-cluster", help="submit this command to the cluster", dest="cluster_id")

    # Set some defaults (in case no sub-command's add_to_parser is called)
    parser.set_defaults(prolix=None)
    parser.set_defaults(log_level=None)
    parser.set_defaults(func=None)
    parser.set_defaults(use_monitor=False)
    return parser


def build_full_parser(prog_name):
    """
    Build a parser by adding sub-parsers for sub-commands.
    Other options, even if shared between sub-commands, are in the sub-parsers to avoid
    having to awkwardly insert them between program name and sub-command name.

    :param prog_name: Name that should show up as command name in help
    :return: instance of ArgumentParser that is ready to parse and run sub-commands
    """
    parser = build_basic_parser(prog_name, description="This command allows to drive the ETL steps.")

    package = etl.config.package_version()
    parser.add_argument("-V", "--version", action="version", version="%(prog)s ({})".format(package))

    # Details for sub-commands lives with sub-classes of sub-commands. Hungry? Get yourself a sub-way.
    subparsers = parser.add_subparsers(
        help="specify one of these sub-commands (which can all provide more help)",
        title="available sub-commands",
        dest="sub_command",
    )
    for klass in [
<<<<<<< HEAD
            # Commands to deal with data warehouse as admin:
            InitializeSetupCommand, CreateUserCommand, UpdateUserCommand,
            # Commands to help with table designs and uploading them
            BootstrapSourcesCommand, BootstrapTransformationsCommand, ValidateDesignsCommand, ExplainQueryCommand,
            SyncWithS3Command,
            # ETL commands to extract, load (or update), or transform
            ExtractToS3Command, LoadDataWarehouseCommand, UpgradeDataWarehouseCommand, UpdateDataWarehouseCommand,
            UnloadDataToS3Command,
            # Helper commands (database, filesystem)
            CreateSchemasCommand, PromoteSchemasCommand,
            PingCommand, TerminateSessionsCommand,
            ListFilesCommand,
            ShowDownstreamDependentsCommand, ShowUpstreamDependenciesCommand,
            # Environment commands
            RenderTemplateCommand, ShowValueCommand, ShowVarsCommand, ShowPipelinesCommand,
            QueryEventsCommand, SummarizeEventsCommand, TailEventsCommand,
            # General and development commands
            ShowHelpCommand, SelfTestCommand]:
=======
        # Commands to deal with data warehouse as admin:
        InitializeSetupCommand,
        CreateUserCommand,
        UpdateUserCommand,
        # Commands to help with table designs and uploading them
        BootstrapSourcesCommand,
        BootstrapTransformationsCommand,
        ValidateDesignsCommand,
        ExplainQueryCommand,
        SyncWithS3Command,
        # ETL commands to extract, load (or update), or transform
        ExtractToS3Command,
        LoadDataWarehouseCommand,
        UpgradeDataWarehouseCommand,
        UpdateDataWarehouseCommand,
        UnloadDataToS3Command,
        # Helper commands (database, filesystem)
        CreateSchemasCommand,
        PromoteSchemasCommand,
        PingCommand,
        TerminateSessionsCommand,
        ListFilesCommand,
        ShowDownstreamDependentsCommand,
        ShowUpstreamDependenciesCommand,
        # Environment commands
        RenderTemplateCommand,
        ShowValueCommand,
        ShowVarsCommand,
        ShowPipelinesCommand,
        QueryEventsCommand,
        TailEventsCommand,
        # General and development commands
        ShowHelpCommand,
        SelfTestCommand,
    ]:
>>>>>>> cc26a88d
        cmd = klass()
        cmd.add_to_parser(subparsers)

    return parser


def add_standard_arguments(parser, options):
    """
    Provide "standard" arguments in the sense that the name and description should be the
    same when used by multiple sub-commands.

    :param parser: should be a sub-parser
    :param options: see option strings below, like "prefix", "pattern"
    """
    if "dry-run" in options:
        parser.add_argument("-n", "--dry-run", help="do not modify stuff", default=False, action="store_true")
    if "prefix" in options:
        parser.add_argument(
            "-p",
            "--prefix",
            help="select prefix in S3 bucket (default unless value is set in settings: '%(default)s')",
            default=etl.config.env.get_default_prefix(),
        )
    if "scheme" in options:
        group = parser.add_mutually_exclusive_group()
        group.add_argument(
            "-l",
            "--local-files",
            help="use files available on local filesystem (default)",
            action="store_const",
            const="file",
            dest="scheme",
            default="file",
        )
        group.add_argument(
            "-r", "--remote-files", help="use files in S3", action="store_const", const="s3", dest="scheme"
        )
    if "max-concurrency" in options:
        parser.add_argument(
            "-x",
            "--max-concurrency",
            metavar="N",
            type=int,
            help="set max number of parallel loads to N (overrides 'resources.RedshiftCluster.max_concurrency')",
        )
    if "wlm-query-slots" in options:
        parser.add_argument(
            "-w",
            "--wlm-query-slots",
            metavar="N",
            type=int,
            help="set the number of Redshift WLM query slots used for transformations"
            " (overrides 'resources.RedshiftCluster.wlm_query_slots')",
        )
    if "skip-copy" in options:
        parser.add_argument(
            "-y",
            "--skip-copy",
            help="skip the COPY and INSERT commands (leaves tables empty, used for validation)",
            action="store_true",
        )
    if "continue-from" in options:
        parser.add_argument(
            "--continue-from",
            help="skip forward in execution until the specified relation, then work forward from it"
            " (the special token '*' is allowed to signify continuing from the first relation;"
            " use ':transformations' as the argument to continue from the first transformation)",
        )
    if "pattern" in options:
        parser.add_argument(
            "pattern",
            help="glob pattern or identifier to select table(s) or view(s)",
            nargs="*",
            action=StorePatternAsSelector,
        )
    # Cannot be set on the command line since changing it is not supported by file sets.
    parser.set_defaults(table_design_dir="./schemas")


class StorePatternAsSelector(argparse.Action):
    """
    Store the list of glob patterns (to pick tables) as a TableSelector instance.
    """

    def __call__(self, parser, namespace, values, option_string=None):
        selector = etl.names.TableSelector(values)
        setattr(namespace, "pattern", selector)


class SubCommand:
    """
    Instances (of child classes) will setup sub-parsers and have callbacks for those.
    """

    def __init__(self, name: str, help_: str, description: str, aliases: Optional[List[str]] = None) -> None:
        self.name = name
        self.help = help_
        self.description = description
        self.aliases = aliases

    def add_to_parser(self, parent_parser) -> argparse.ArgumentParser:
        if self.aliases is not None:
            parser = parent_parser.add_parser(
                self.name, help=self.help, description=self.description, aliases=self.aliases
            )
        else:
            parser = parent_parser.add_parser(self.name, help=self.help, description=self.description)
        parser.set_defaults(func=self.callback)

        # Log level and prolix setting need to be always known since `run_arg_as_command` depends on them.
        # TODO move this into a parent parser and merge with --submit, --config
        group = parser.add_mutually_exclusive_group()
        group.add_argument("-o", "--prolix", help="send full log to console", default=False, action="store_true")
        group.add_argument(
            "-v", "--verbose", help="increase verbosity", action="store_const", const="DEBUG", dest="log_level"
        )
        group.add_argument(
            "-q", "--quiet", help="decrease verbosity", action="store_const", const="WARNING", dest="log_level"
        )

        self.add_arguments(parser)
        return parser

    def add_arguments(self, parser):
        """Override this method for sub-classes"""
        pass

    @staticmethod
    def location(args, default_scheme=None):
        """
        Decide whether we should focus on local or remote files and return appropriate "location" information.

        This expects args to be a Namespace instance from the argument parser with "table_design_dir",
        "bucket_name", "prefix", and hopefully "scheme" as fields.
        """
        scheme = getattr(args, "scheme", default_scheme)
        if scheme == "file":
            return scheme, "localhost", args.table_design_dir
        elif scheme == "s3":
            return scheme, args.bucket_name, args.prefix
        else:
            raise ETLSystemError("scheme invalid")

    def find_relation_descriptions(self, args, default_scheme=None, required_relation_selector=None, return_all=False):
        """
        Most commands need to (1) collect file sets and (2) create relation descriptions around those.
        Commands vary slightly as to what error handling they want to do and whether they need all
        possible descriptions or a selected subset.

        If a "required relation" selector is passed in, we first pick up ALL descriptions (to be able
        to build a dependency tree), build the dependency order, then pick out the matching descriptions.

        Set the default_scheme to "s3" to leverage the object store -- avoid relying on having current files
        locally and instead opt for the "publish first, then use S3" pattern.
        """
        if return_all or required_relation_selector is not None:
            selector = etl.names.TableSelector(base_schemas=args.pattern.base_schemas)
        else:
            selector = args.pattern
        file_sets = etl.file_sets.find_file_sets(self.location(args, default_scheme), selector)

        descriptions = etl.relation.RelationDescription.from_file_sets(
            file_sets, required_relation_selector=required_relation_selector
        )

        if not return_all and required_relation_selector is not None:
            descriptions = [d for d in descriptions if args.pattern.match(d.target_table_name)]

        return descriptions

    def callback(self, args, config):
        """Override this method for sub-classes"""
        raise NotImplementedError("Instance of {} has no proper callback".format(self.__class__.__name__))


class MonitoredSubCommand(SubCommand):
    """
    A sub-command that will also use monitors to update some event table
    """

    def add_to_parser(self, parent_parser) -> argparse.ArgumentParser:
        parser = super().add_to_parser(parent_parser)
        parser.set_defaults(use_monitor=True)
        return parser


class InitializeSetupCommand(SubCommand):
    def __init__(self):
        super().__init__(
            "initialize",
            "create ETL database",
            "(Re)create database referenced in ETL credential, optionally creating users and groups."
            " Normally, we expect this to be a validation database (name starts with 'validation')."
            " When bringing up your primary production or development database, use the --force option.",
        )

    def add_arguments(self, parser):
        add_standard_arguments(parser, ["dry-run"])
        parser.add_argument(
            "-f",
            "--force",
            help="destructively initialize the referenced database regardless"
            " of whether it looks like a validation database",
            default=False,
            action="store_true",
        )
        parser.add_argument(
            "-u",
            "--with-user-creation",
            help="create users and groups before (re)creating database",
            default=False,
            action="store_true",
        )

    def callback(self, args, config):
        with etl.db.log_error():
            etl.data_warehouse.initial_setup(
                config, with_user_creation=args.with_user_creation, force=args.force, dry_run=args.dry_run
            )


class CreateUserCommand(SubCommand):
    def __init__(self):
        super().__init__(
            "create_user",
            "add new user",
            "Add new user and set group membership, optionally create a personal schema."
            " Note that you have to set a password for the user in your .pgpass file"
            " before invoking this command. The password must be valid in Redshift,"
            " so must contain upper case and lower case characters as well as numbers."
            " It is ok to re-initialize a user defined in a settings file.",
        )

    def add_arguments(self, parser):
        add_standard_arguments(parser, ["dry-run"])
        parser.add_argument("username", help="name for new user")
        parser.add_argument("-g", "--group", help="add user to specified group")
        parser.add_argument(
            "-a", "--add-user-schema", help="add new schema, writable for the user", action="store_true"
        )

    def callback(self, args, config):
        with etl.db.log_error():
            etl.data_warehouse.create_new_user(
                args.username, group=args.group, add_user_schema=args.add_user_schema, dry_run=args.dry_run
            )


class UpdateUserCommand(SubCommand):
    def __init__(self):
        random_password = uuid.uuid4().hex
        example_password = random_password[:16].upper() + random_password[16:].lower()
        super().__init__(
            "update_user",
            "update user's group, password, and path",
            "Update an existing user with group membership, password, and search path."
            " Note that you have to have set a password for the user in your .pgpass file"
            " before invoking this command. The password must be valid in Redshift,"
            " so must contain upper case and lower case characters as well as numbers"
            " (for example: %s)" % example_password,
        )

    def add_arguments(self, parser):
        add_standard_arguments(parser, ["dry-run"])
        parser.add_argument("username", help="name of existing user")
        parser.add_argument("-g", "--group", help="add user to specified group")
        parser.add_argument(
            "-a", "--add-user-schema", help="add new schema, writable for the user", action="store_true"
        )

    def callback(self, args, config):
        with etl.db.log_error():
            etl.data_warehouse.update_user(
                args.username, group=args.group, add_user_schema=args.add_user_schema, dry_run=args.dry_run
            )


class BootstrapSourcesCommand(SubCommand):
    def __init__(self):
        super().__init__(
            "bootstrap_sources",
            "bootstrap schema information from sources",
            "Download schema information from upstream sources and compare against current table designs."
            " If there is no current design file, then create one as a starting point.",
            aliases=["design"],
        )

    def add_arguments(self, parser):
        add_standard_arguments(parser, ["pattern", "dry-run"])

    def callback(self, args, config):
        local_files = etl.file_sets.find_file_sets(self.location(args, "file"), args.pattern, allow_empty=True)
        etl.design.bootstrap.bootstrap_sources(
            config.schemas, args.pattern, args.table_design_dir, local_files, dry_run=args.dry_run
        )


class BootstrapTransformationsCommand(SubCommand):
    def __init__(self):
        super().__init__(
            "bootstrap_transformations",
            "bootstrap schema information from transformations",
            "Download schema information as if transformation had been run in data warehouse."
            " If there is no local design file, then create one as a starting point.",
            aliases=["auto_design"],
        )

    def add_arguments(self, parser):
        parser.add_argument(
            "-f", "--force", help="overwrite table design file if it already exists", default=False, action="store_true"
        )
        # FIXME Switch to '[--update|--as-ctas|--as-view]'
        parser.add_argument(
            "-u",
            "--update",
            help="EXPERIMENTAL merge with existing table design if available",
            default=False,
            action="store_true",
        )
        parser.add_argument(
            "type", choices=["CTAS", "VIEW"], help="pick whether to create table designs for 'CTAS' or 'VIEW' relations"
        )
        add_standard_arguments(parser, ["pattern", "dry-run"])

    def callback(self, args, config):
        local_files = etl.file_sets.find_file_sets(self.location(args, "file"), args.pattern)
        etl.design.bootstrap.bootstrap_transformations(
            config.dsn_etl,
            config.schemas,
            args.table_design_dir,
            local_files,
            args.type == "VIEW",
            update=args.update,
            replace=args.force,
            dry_run=args.dry_run,
        )


class SyncWithS3Command(SubCommand):
    def __init__(self):
        super().__init__(
            "sync",
            "copy table design files to S3",
            "Copy table design files from local directory to S3."
            " If using the '--force' option, this will delete schema and *data* files."
            " If using the '--deploy' option, this will also upload files with warehouse settings"
            " (*.yaml or *.sh files in config directories, excluding credentials*.sh).",
        )

    def add_arguments(self, parser):
        add_standard_arguments(parser, ["pattern", "prefix", "dry-run"])
        parser.add_argument(
            "-f",
            "--force",
            help="force sync (deletes all matching files first, including data)",
            default=False,
            action="store_true",
        )
        parser.add_argument(
            "-d",
            "--deploy-config",
            help="sync local settings files (*.yaml, *.sh) to <prefix>/config folder",
            default=False,
            action="store_true",
        )

    def callback(self, args, config):
        if args.deploy_config:
            etl.sync.upload_settings(args.config, args.bucket_name, args.prefix, dry_run=args.dry_run)
        if args.force:
            etl.file_sets.delete_files_in_bucket(args.bucket_name, args.prefix, args.pattern, dry_run=args.dry_run)

        relations = self.find_relation_descriptions(args, default_scheme="file")
        etl.sync.sync_with_s3(relations, args.bucket_name, args.prefix, dry_run=args.dry_run)


class ExtractToS3Command(MonitoredSubCommand):
    def __init__(self):
        super().__init__(
            "extract",
            "extract data from upstream sources",
            "Extract table contents from upstream databases (unless you decide to use existing"
            " CSV files) and then gather references to CSV files in S3 into manifests file."
            " (This last step is the only step needed for static sources where data is created"
            " outside the ETL.)",
        )

    def add_arguments(self, parser):
        add_standard_arguments(parser, ["pattern", "prefix", "dry-run"])
        group = parser.add_mutually_exclusive_group()
        group.add_argument(
            "--with-sqoop",
            help="extract data using Sqoop (using 'sqoop import', this is the default)",
            const="sqoop",
            action="store_const",
            dest="extractor",
            default="sqoop",
        )
        group.add_argument(
            "--with-spark",
            help="extract data using Spark Dataframe (using submit_arthur.sh)",
            const="spark",
            action="store_const",
            dest="extractor",
        )
        group.add_argument(
            "--use-existing-csv-files",
            help="skip extraction and go straight to creating manifest files, implied default for static sources",
            const="manifest-only",
            action="store_const",
            dest="extractor",
        )
        parser.add_argument(
            "-k",
            "--keep-going",
            help="extract as much data as possible, ignoring errors along the way",
            default=False,
            action="store_true",
        )
        parser.add_argument(
            "-m",
            "--max-partitions",
            metavar="N",
            type=int,
            help="set max number of partitions to write to N (overrides 'resources.EMR.max_partitions')",
        )
        parser.add_argument(
            "--use-sampling",
            help="use only 10%% of rows in extracted tables that are larger than 1MB",
            default=False,
            action="store_true",
        )

    def callback(self, args, config):
        max_partitions = args.max_partitions or etl.config.get_config_int("resources.EMR.max_partitions", 16)
        if max_partitions < 1:
            raise InvalidArgumentError("Option for max partitions must be >= 1")
        if args.extractor not in ("sqoop", "spark", "manifest-only"):
            raise ETLSystemError("bad extractor value: {}".format(args.extractor))

        # Make sure that there is a Spark environment. If not, re-launch with spark-submit.
        # (Without this step, the Spark context is unknown and we won't be able to create a SQL context.)
        if args.extractor == "spark" and "SPARK_ENV_LOADED" not in os.environ:
            # Try the full path (in the EMR cluster), or try without path and hope for the best.
            submit_arthur = etl.config.etl_tmp_dir("venv/bin/submit_arthur.sh")
            if not os.path.exists(submit_arthur):
                submit_arthur = "submit_arthur.sh"
            logger.info("Restarting to submit to cluster (using '%s')", submit_arthur)
            print("+ exec {} {}".format(submit_arthur, " ".join(sys.argv)), file=sys.stderr)
            os.execvp(submit_arthur, (submit_arthur,) + tuple(sys.argv))
            sys.exit(1)

        descriptions = self.find_relation_descriptions(
            args, default_scheme="s3", required_relation_selector=config.required_in_full_load_selector
        )
        etl.monitor.Monitor.marker_payload("extract").emit(dry_run=args.dry_run)
        etl.extract.extract_upstream_sources(
            args.extractor,
            config.schemas,
            descriptions,
            max_partitions=max_partitions,
            use_sampling=args.use_sampling,
            keep_going=args.keep_going,
            dry_run=args.dry_run,
        )


class LoadDataWarehouseCommand(MonitoredSubCommand):
    def __init__(self):
        super().__init__(
            "load",
            "load data into source tables and forcefully update all dependencies",
            "Load data into the data warehouse from files in S3, which will *rebuild* the data warehouse."
            " This will operate on entire schemas at once, which will be backed up as necessary."
            " It is an error to try to select tables unless they are all the tables in the schema.",
        )

    def add_arguments(self, parser):
        add_standard_arguments(
            parser, ["pattern", "prefix", "max-concurrency", "wlm-query-slots", "skip-copy", "dry-run"]
        )
        parser.add_argument(
            "--concurrent-extract",
            help="watch DynamoDB for extract step completion and load source tables as extracts finish"
            " assuming another Arthur in this prefix is running extract (default: %(default)s)",
            default=False,
            action="store_true",
        )
        parser.add_argument(
            "--without-staging-schemas",
            help="do NOT do all the work in hidden schemas and publish to standard names on completion"
            " (default: use staging schemas)",
            default=True,
            action="store_false",
            dest="use_staging_schemas",
        )

    def callback(self, args, config):
        try:
            args.pattern.selected_schemas()
        except ValueError as exc:
            raise InvalidArgumentError(exc) from exc

        relations = self.find_relation_descriptions(
            args, default_scheme="s3", required_relation_selector=config.required_in_full_load_selector, return_all=True
        )
        etl.monitor.Monitor.marker_payload("load").emit(dry_run=args.dry_run)
        max_concurrency = args.max_concurrency or etl.config.get_config_int(
            "resources.RedshiftCluster.max_concurrency", 1
        )
        wlm_query_slots = args.wlm_query_slots or etl.config.get_config_int(
            "resources.RedshiftCluster.wlm_query_slots", 1
        )
        etl.load.load_data_warehouse(
            relations,
            args.pattern,
            max_concurrency=max_concurrency,
            wlm_query_slots=wlm_query_slots,
            concurrent_extract=args.concurrent_extract,
            skip_copy=args.skip_copy,
            use_staging=args.use_staging_schemas,
            dry_run=args.dry_run,
        )


class UpgradeDataWarehouseCommand(MonitoredSubCommand):
    def __init__(self):
        super().__init__(
            "upgrade",
            "load data into source or CTAS tables, create dependent VIEWS along the way",
            "Delete selected tables and views, then rebuild them along with all of relations"
            " that depend on the selected ones. This is for debugging since the rebuild is"
            " visible to users (i.e. outside a transaction).",
        )

    def add_arguments(self, parser):
        add_standard_arguments(
            parser, ["pattern", "prefix", "max-concurrency", "wlm-query-slots", "continue-from", "skip-copy", "dry-run"]
        )
        parser.add_argument(
            "--only-selected",
            help="skip rebuilding relations that depend on the selected ones"
            " (leaves warehouse in inconsistent state, for debugging only)",
            default=False,
            action="store_true",
        )
        parser.add_argument(
            "--with-staging-schemas",
            help="do all the work in hidden schemas and publish to standard names on completion"
            " (default: do not use staging schemas, note this is the opposite of load command)",
            default=False,
            action="store_true",
            dest="use_staging_schemas",
        )

    def callback(self, args, config):
        relations = self.find_relation_descriptions(
            args, default_scheme="s3", required_relation_selector=config.required_in_full_load_selector, return_all=True
        )
        etl.monitor.Monitor.marker_payload("upgrade").emit(dry_run=args.dry_run)
        max_concurrency = args.max_concurrency or etl.config.get_config_int(
            "resources.RedshiftCluster.max_concurrency", 1
        )
        wlm_query_slots = args.wlm_query_slots or etl.config.get_config_int(
            "resources.RedshiftCluster.wlm_query_slots", 1
        )
        etl.load.upgrade_data_warehouse(
            relations,
            args.pattern,
            max_concurrency=max_concurrency,
            wlm_query_slots=wlm_query_slots,
            only_selected=args.only_selected,
            continue_from=args.continue_from,
            use_staging=args.use_staging_schemas,
            skip_copy=args.skip_copy,
            dry_run=args.dry_run,
        )


class UpdateDataWarehouseCommand(MonitoredSubCommand):
    def __init__(self):
        super().__init__(
            "update",
            "update data in the data warehouse from files in S3",
            "Load data into data warehouse from files in S3 and then update all dependent CTAS relations"
            " (within a transaction).",
        )

    def add_arguments(self, parser):
        add_standard_arguments(parser, ["pattern", "prefix", "wlm-query-slots", "dry-run"])
        parser.add_argument(
            "--only-selected",
            help="only load data into selected relations"
            " (leaves warehouse in inconsistent state, for debugging only, default: %(default)s)",
            default=False,
            action="store_true",
        )
        parser.add_argument(
            "--scheduled-start-time",
            metavar="TIME",
            default=None,
            type=isoformat_datetime_string,
            help="require recent successful extract events for all selected source relations "
            "after UTC time TIME (or, by default, don't require extract events)",
        )
        parser.add_argument(
            "--vacuum",
            help="run vacuum after the update to tidy up the place (default: %(default)s)",
            default=False,
            action="store_true",
        )

    def callback(self, args, config):
        relations = self.find_relation_descriptions(args, default_scheme="s3", return_all=True)
        etl.monitor.Monitor.marker_payload("update").emit(dry_run=args.dry_run)
        wlm_query_slots = args.wlm_query_slots or etl.config.get_config_int(
            "resources.RedshiftCluster.wlm_query_slots", 1
        )
        etl.load.update_data_warehouse(
            relations,
            args.pattern,
            wlm_query_slots=wlm_query_slots,
            only_selected=args.only_selected,
            run_vacuum=args.vacuum,
            start_time=args.scheduled_start_time,
            dry_run=args.dry_run,
        )


class UnloadDataToS3Command(MonitoredSubCommand):
    def __init__(self):
        super().__init__(
            "unload",
            "unload data from data warehouse to files in S3",
            "Unload data from data warehouse into CSV files in S3 (along with files of column names).",
        )

    def add_arguments(self, parser):
        add_standard_arguments(parser, ["pattern", "prefix", "dry-run"])
        parser.add_argument(
            "-f",
            "--force",
            help="enable ALLOWOVERWRITE option to replace existing data files in S3",
            action="store_true",
        )
        parser.add_argument(
            "-k",
            "--keep-going",
            help="unload as much data as possible, ignoring errors along the way",
            default=False,
            action="store_true",
        )

    def callback(self, args, config):
        descriptions = self.find_relation_descriptions(args, default_scheme="s3")
        etl.monitor.Monitor.marker_payload("unload").emit(dry_run=args.dry_run)
        etl.unload.unload_to_s3(
            config, descriptions, allow_overwrite=args.force, keep_going=args.keep_going, dry_run=args.dry_run
        )


class CreateSchemasCommand(SubCommand):
    def __init__(self):
        super().__init__(
            "create_schemas",
            "create schemas from data warehouse config",
            "Create schemas as configured and set permissions."
            " Optionally move existing schemas to backup or create in staging position."
            " (Any patterns must be schema names.)",
        )

    def add_arguments(self, parser):
        add_standard_arguments(parser, ["pattern", "dry-run"])
        group = parser.add_mutually_exclusive_group()
        group.add_argument(
            "-b", "--with-backup", help="backup any existing schemas", default=False, action="store_true"
        )
        group.add_argument(
            "--with-staging", help="create schemas in staging position", default=False, action="store_true"
        )

    def callback(self, args, config):
        schema_names = args.pattern.selected_schemas()
        schemas = [schema for schema in config.schemas if schema.name in schema_names]
        with etl.db.log_error():
            if args.with_backup:
                etl.data_warehouse.backup_schemas(schemas, dry_run=args.dry_run)
            etl.data_warehouse.create_schemas(schemas, use_staging=args.with_staging, dry_run=args.dry_run)


class PromoteSchemasCommand(SubCommand):
    def __init__(self):
        super().__init__(
            "promote_schemas",
            "move staging or backup schemas into standard position",
            "Move hidden schemas (staging or backup) to standard position (schema names and permissions)."
            " When promoting from staging, current standard position schemas are backed up first."
            " Promoting (ie, restoring) a backup should only happen after a load finished successfully"
            " but left bad data behind.",
        )

    def add_arguments(self, parser):
        add_standard_arguments(parser, ["pattern", "dry-run"])
        parser.add_argument(
            "--from-position",
            help="which hidden schema should be promoted",
            choices=["staging", "backup"],
            required=True,
        )

    def callback(self, args, config):
        schema_names = args.pattern.selected_schemas()
        schemas = [schema for schema in config.schemas if schema.name in schema_names]
        with etl.db.log_error():
            if args.from_position == "staging":
                etl.data_warehouse.publish_schemas(schemas, dry_run=args.dry_run)
            elif args.from_position == "backup":
                etl.data_warehouse.restore_schemas(schemas, dry_run=args.dry_run)


class ValidateDesignsCommand(SubCommand):
    def __init__(self):
        super().__init__(
            "validate",
            "validate table design files",
            "Validate table designs by checking their syntax and compatibility with the database"
            " (use '-nskq' to see only errors or warnings, without connecting to a database).",
        )

    def add_arguments(self, parser):
        add_standard_arguments(parser, ["pattern", "prefix", "scheme"])
        parser.add_argument(
            "-k",
            "--keep-going",
            help="ignore errors and test as many files as possible",
            default=False,
            action="store_true",
        )
        parser.add_argument(
            "-s",
            "--skip-sources-check",
            help="skip check of designs against upstream databases",
            default=False,
            action="store_true",
        )
        parser.add_argument(
            "-n",
            "--skip-dependencies-check",
            help="skip check of dependencies in designs against data warehouse",
            default=False,
            action="store_true",
        )

    def callback(self, args, config):
        # NB This does not pick up all designs to speed things up but that may lead to false positives.
        descriptions = self.find_relation_descriptions(args)
        etl.validate.validate_designs(
            config,
            descriptions,
            keep_going=args.keep_going,
            skip_sources=args.skip_sources_check,
            skip_dependencies=args.skip_dependencies_check,
        )


class ExplainQueryCommand(SubCommand):
    def __init__(self):
        super().__init__(
            "explain",
            "collect explain plans",
            "Run EXPLAIN on queries (for CTAS or VIEW), check query plan for distributions.",
        )

    def add_arguments(self, parser):
        add_standard_arguments(parser, ["pattern", "prefix", "scheme"])

    def callback(self, args, config):
        if args.scheme == "file":
            # When running locally, we accept that there be only a SQL file.
            local_files = etl.file_sets.find_file_sets(self.location(args, "file"), args.pattern)
            descriptions = [
                etl.relation.RelationDescription(file_set) for file_set in local_files if file_set.sql_file_name
            ]
        else:
            # When running with S3, we expect full sets of files (SQL plus table design)
            descriptions = self.find_relation_descriptions(args)
        with etl.db.log_error():
            etl.explain.explain_queries(config.dsn_etl, descriptions)


class ListFilesCommand(SubCommand):
    def __init__(self):
        super().__init__(
            "ls",
            "list files in local directory or in S3",
            "List files in local directory or in the S3 bucket and starting with prefix by"
            " source, table, and file type."
            " (If sorting by timestamp, only print filename and timestamp.)",
        )

    def add_arguments(self, parser):
        add_standard_arguments(parser, ["pattern", "prefix", "scheme"])
        parser.add_argument(
            "-a", "--long-format", help="add file size and timestamp of last modification", action="store_true"
        )
        parser.add_argument(
            "-t", "--sort-by-time", help="sort files by timestamp (and list in single column)", action="store_true"
        )

    def callback(self, args, config):
        file_sets = etl.file_sets.find_file_sets(self.location(args), args.pattern)
        etl.file_sets.list_files(file_sets, long_format=args.long_format, sort_by_time=args.sort_by_time)


class PingCommand(SubCommand):
    def __init__(self):
        super().__init__(
            "ping", "ping data warehouse", "Try to connect to the data warehouse to test connection settings."
        )

    def add_arguments(self, parser):
        group = parser.add_mutually_exclusive_group()
        group.add_argument(
            "-a", "--as-admin-user", help="try to connect as admin user", action="store_true", dest="use_admin"
        )
        group.add_argument(
            "-e", "--as-etl-user", help="try to connect as ETL user (default)", action="store_false", dest="use_admin"
        )

    def callback(self, args, config):
        dsn = config.dsn_admin if args.use_admin else config.dsn_etl
        with etl.db.log_error():
            etl.db.ping(dsn)


class TerminateSessionsCommand(SubCommand):
    def __init__(self):
        super().__init__(
            "terminate_sessions",
            "terminate sessions holding table locks",
            "Terminate sessions that hold table locks and might interfere with the ETL. "
            "This is always run as the admin user.",
        )

    def add_arguments(self, parser):
        add_standard_arguments(parser, ["dry-run"])

    def callback(self, args, config):
        with etl.db.log_error():
            etl.data_warehouse.terminate_sessions(dry_run=args.dry_run)


class ShowDownstreamDependentsCommand(SubCommand):
    def __init__(self):
        super().__init__(
            "show_downstream_dependents",
            "show dependent relations",
            "Show relations that follow in execution order and are selected or depend on them.",
            aliases=["show_dependents"],
        )

    def add_arguments(self, parser):
        add_standard_arguments(parser, ["pattern", "prefix", "scheme", "continue-from"])
        parser.add_argument(
            "--list-dependencies", help="show list of dependencies after every relation", action="store_true"
        )

    def callback(self, args, config):
        relations = self.find_relation_descriptions(
            args, required_relation_selector=config.required_in_full_load_selector, return_all=True
        )
        etl.load.show_downstream_dependents(
            relations, args.pattern, continue_from=args.continue_from, list_dependencies=args.list_dependencies
        )


class ShowUpstreamDependenciesCommand(SubCommand):
    def __init__(self):
        super().__init__(
            "show_upstream_dependencies",
            "show relations that feed the selected relations (including themselves)",
            "Follow dependencies upstream to their sources to chain all relations"
            " that the selected ones depend on (with the selected ones).",
        )

    def add_arguments(self, parser):
        add_standard_arguments(parser, ["pattern", "prefix", "scheme"])

    def callback(self, args, config):
        relations = self.find_relation_descriptions(
            args, required_relation_selector=config.required_in_full_load_selector, return_all=True
        )
        etl.load.show_upstream_dependencies(relations, args.pattern)


class RenderTemplateCommand(SubCommand):
    def __init__(self):
        super().__init__(
            "render_template",
            "render selected template by filling in configuration settings",
            "Print template after replacing placeholders (like '${resources.VPC.region}') with values"
            " from the settings files",
        )

    def add_arguments(self, parser):
        parser.set_defaults(log_level="CRITICAL")
        add_standard_arguments(parser, ["prefix"])
        group = parser.add_mutually_exclusive_group(required=True)
        group.add_argument("-l", "--list", help="list available templates", action="store_true")
        group.add_argument("template", help="name of template", nargs="?")
        parser.add_argument("-t", "--compact", help="produce compact output", action="store_true")

    def callback(self, args, config):
        if args.list:
            etl.render_template.list_templates(compact=args.compact)
        elif args.template:
            etl.render_template.render(args.template, compact=args.compact)


class ShowValueCommand(SubCommand):
    def __init__(self):
        super().__init__(
            "show_value", "show variable setting", "Print value of variable based on the configuration files."
        )

    def add_arguments(self, parser):
        parser.set_defaults(log_level="CRITICAL")
        add_standard_arguments(parser, ["prefix"])
        parser.add_argument("name", help="print the value for the chosen setting")
        parser.add_argument("default", nargs="?", help="set default in case the setting is unset")

    def callback(self, args, config):
        etl.render_template.show_value(args.name, args.default)


class ShowVarsCommand(SubCommand):
    def __init__(self):
        super().__init__(
            "show_vars",
            "show variables available for template files",
            "Print list of variables and their values based on the configuration files."
            " These variables can be used with ${name} substitutions in templates.",
            aliases=["settings"],
        )

    def add_arguments(self, parser):
        parser.set_defaults(log_level="CRITICAL")
        add_standard_arguments(parser, ["prefix"])
        parser.add_argument("name", help="print just the value for the chosen setting", nargs="*")

    def callback(self, args, config):
        etl.render_template.show_vars(args.name)


class ShowPipelinesCommand(SubCommand):
    def __init__(self):
        super().__init__(
            "show_pipelines", "show installed pipelines", "Show information about currently installed pipelines."
        )

    def add_arguments(self, parser):
        parser.add_argument("selection", help="pick pipelines to show", nargs="*")

    def callback(self, args, config):
        etl.pipeline.show_pipelines(args.selection)


class QueryEventsCommand(SubCommand):
    def __init__(self):
        super().__init__(
            "query_events",
            "query the tables of ETL events",
            "Query the table of events written during an ETL."
            " When an ETL is specified, then it is used as a filter."
            " Otherwise ETLs from the last 48 hours are listed.",
        )

    def add_arguments(self, parser):
        add_standard_arguments(parser, ["prefix"])
        parser.add_argument("--columns", help="comma-separated list of output columns")
        parser.add_argument("etl_id", help="pick particular ETL from the past", nargs="?")

    def callback(self, args, config):
        # TODO(tom): This is starting to become awkard: make finding latest ETL a separate command.
        if args.etl_id is None:
            # Going back two days should cover at least one complete and one running rebuild ETL.
            etl.monitor.query_for_etl_ids(days_ago=2)
        else:
            etl.monitor.scan_etl_events(args.etl_id, args.columns)


class SummarizeEventsCommand(SubCommand):

    def __init__(self):
        super().__init__("summarize_events",
                         "summarize events from the latest ETL (for given step)",
                         "For selected (or all) relations, show events from ETL, "
                         "grouped by schema.")

    def add_arguments(self, parser):
        add_standard_arguments(parser, ["pattern", "prefix", "scheme"])
        parser.add_argument("-s", "--step", choices=["extract", "load", "upgrade", "update", "unload"],
                            help="pick which step to summarize")

    def callback(self, args, config):
        relations = self.find_relation_descriptions(args)
        etl.monitor.summarize_events(relations, args.step)


class TailEventsCommand(SubCommand):
    def __init__(self):
        super().__init__(
            "tail_events",
            "show tail of the ETL events and optionally follow for changes",
            "Show latest ETL events for the selected tables in a 15-minute window or"
            " since the given start time. (Use '-t #{@latestRunTime}' in a Data Pipeline definition.)"
            " Optionally keep looking for events in 30s intervals,"
            " which automatically quits when no new event arrives within an hour.",
        )

    def add_arguments(self, parser):
        add_standard_arguments(parser, ["pattern", "prefix"])
        parser.add_argument(
            "-s", "--step", choices=["extract", "load", "upgrade", "update", "unload"], help="pick which step to tail"
        )
        now = datetime.now(timezone.utc).replace(microsecond=0, tzinfo=None).isoformat()
        parser.add_argument(
            "-t", "--start-time", help="beginning of time window, e.g. '%s'" % now, type=isoformat_datetime_string
        )
        parser.add_argument("-f", "--follow", help="keep checking for events", default=False, action="store_true")

    def callback(self, args, config):
        start_time = args.start_time or (datetime.utcnow() - timedelta(seconds=15 * 60))
        if args.follow:
            update_interval = 30
            idle_time_out = 60 * 60
        else:
            update_interval = idle_time_out = None

        # This will sort events by 30s time buckets and execution order within those buckets.
        # (If events for all tables already happen to exist, then this matches the desired execution order.)
        all_relations = self.find_relation_descriptions(args, default_scheme="s3", return_all=True)
        selected_relations = etl.relation.select_in_execution_order(all_relations, args.pattern)
        if not selected_relations:
            return
        etl.monitor.tail_events(
            selected_relations,
            start_time=start_time,
            update_interval=update_interval,
            idle_time_out=idle_time_out,
            step=args.step,
        )


class ShowHelpCommand(SubCommand):
    def __init__(self):
        super().__init__("help", "show help by topic", "Show helpful information around selected topic.")
        self.topics = ["extract", "load", "unload", "sync", "validate"]

    def add_arguments(self, parser):
        parser.set_defaults(log_level="CRITICAL")
        parser.add_argument("topic", help="select topic", choices=self.topics)

    def callback(self, args, config):
        print(sys.modules["etl." + args.topic].__doc__.strip())


class SelfTestCommand(SubCommand):
    def __init__(self):
        super().__init__("selftest", "run code tests of ETL", "Run self test of the ETL.")

    def add_arguments(self, parser):
        # For self-tests, dial logging back to (almost) nothing so that logging in console doesn't mix with test output.
        parser.set_defaults(log_level="CRITICAL")
        parser.add_argument(
            "test_family",
            help="select which family of tests to run",
            nargs="?",
            choices=["pep8", "doctest", "type-check", "all"],
            default="all",
        )

    def callback(self, args, config):
        if args.test_family in ("pep8", "all"):
            etl.selftest.run_pep8("etl", args.log_level)
        if args.test_family in ("doctest", "all"):
            etl.selftest.run_doctest("etl", args.log_level)
        if args.test_family in ("type-check", "all"):
            etl.selftest.run_type_checker()


if __name__ == "__main__":
    run_arg_as_command()<|MERGE_RESOLUTION|>--- conflicted
+++ resolved
@@ -271,26 +271,6 @@
         dest="sub_command",
     )
     for klass in [
-<<<<<<< HEAD
-            # Commands to deal with data warehouse as admin:
-            InitializeSetupCommand, CreateUserCommand, UpdateUserCommand,
-            # Commands to help with table designs and uploading them
-            BootstrapSourcesCommand, BootstrapTransformationsCommand, ValidateDesignsCommand, ExplainQueryCommand,
-            SyncWithS3Command,
-            # ETL commands to extract, load (or update), or transform
-            ExtractToS3Command, LoadDataWarehouseCommand, UpgradeDataWarehouseCommand, UpdateDataWarehouseCommand,
-            UnloadDataToS3Command,
-            # Helper commands (database, filesystem)
-            CreateSchemasCommand, PromoteSchemasCommand,
-            PingCommand, TerminateSessionsCommand,
-            ListFilesCommand,
-            ShowDownstreamDependentsCommand, ShowUpstreamDependenciesCommand,
-            # Environment commands
-            RenderTemplateCommand, ShowValueCommand, ShowVarsCommand, ShowPipelinesCommand,
-            QueryEventsCommand, SummarizeEventsCommand, TailEventsCommand,
-            # General and development commands
-            ShowHelpCommand, SelfTestCommand]:
-=======
         # Commands to deal with data warehouse as admin:
         InitializeSetupCommand,
         CreateUserCommand,
@@ -321,12 +301,12 @@
         ShowVarsCommand,
         ShowPipelinesCommand,
         QueryEventsCommand,
+        SummarizeEventsCommand,
         TailEventsCommand,
         # General and development commands
         ShowHelpCommand,
         SelfTestCommand,
     ]:
->>>>>>> cc26a88d
         cmd = klass()
         cmd.add_to_parser(subparsers)
 
@@ -1319,17 +1299,21 @@
 
 
 class SummarizeEventsCommand(SubCommand):
-
-    def __init__(self):
-        super().__init__("summarize_events",
-                         "summarize events from the latest ETL (for given step)",
-                         "For selected (or all) relations, show events from ETL, "
-                         "grouped by schema.")
+    def __init__(self):
+        super().__init__(
+            "summarize_events",
+            "summarize events from the latest ETL (for given step)",
+            "For selected (or all) relations, show events from ETL, " "grouped by schema.",
+        )
 
     def add_arguments(self, parser):
         add_standard_arguments(parser, ["pattern", "prefix", "scheme"])
-        parser.add_argument("-s", "--step", choices=["extract", "load", "upgrade", "update", "unload"],
-                            help="pick which step to summarize")
+        parser.add_argument(
+            "-s",
+            "--step",
+            choices=["extract", "load", "upgrade", "update", "unload"],
+            help="pick which step to summarize",
+        )
 
     def callback(self, args, config):
         relations = self.find_relation_descriptions(args)
