--- conflicted
+++ resolved
@@ -174,12 +174,8 @@
 
     @property
     def backup_name(self):
-<<<<<<< HEAD
-        return '$'.join(("arthur_temp", self.name))
+        return '$'.join(("etl_backup", self.name))
 
     @property
     def staging_name(self):
-        return etl.names.as_staging_name(self.name)
-=======
-        return '$'.join(("etl_backup", self.name))
->>>>>>> 108edb01
+        return etl.names.as_staging_name(self.name)