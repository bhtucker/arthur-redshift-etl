--- conflicted
+++ resolved
@@ -89,11 +89,12 @@
 
     __format__ = RelationDescription.__format__
 
-    def __init__(self, relation: RelationDescription, info: dict, skip_copy=False) -> None:
+    def __init__(self, relation: RelationDescription, info: dict, staging=False, skip_copy=False) -> None:
         self._relation_description = relation
         self.info = info
         self.skip_copy = skip_copy or relation.is_view_relation
         self.failed = False
+        self.staging = staging
 
     def delete_to_reset(self) -> bool:
         return False
@@ -103,14 +104,30 @@
 
     def monitor(self):
         return etl.monitor.Monitor(**self.info)
+
+    @property
+    def target_table_name(self):
+        if self.staging:
+            return self._relation_description.target_table_name.as_staging_table_name()
+        else:
+            return self._relation_description.target_table_name
 
     def find_dependents(self, relations: List["LoadableRelation"]) -> List["LoadableRelation"]:
         unpacked = [r._relation_description for r in relations]  # make type checker happy
         return etl.relation.find_dependents(unpacked, [self._relation_description])
 
+    def query_stmt(self):
+        stmt = super().query_stmt()
+        if self.staging:
+            # Rewrite the query to use staging schemas:
+            for dependency in self.dependencies:
+                staging_dependency = TableName.from_identifier(dependency).as_staging_table_name()
+                stmt = stmt.replace(dependency, staging_dependency.identifier)
+        return stmt
+
     @classmethod
     def from_descriptions(cls, relations: List[RelationDescription], command: str,
-                          skip_copy=False) -> List["LoadableRelation"]:
+                          staging=False, skip_copy=False) -> List["LoadableRelation"]:
         """
         Build a list of "loadable" relations
         """
@@ -135,7 +152,7 @@
                 "destination": destination,
                 "index": dict(base_index, current=i + 1)
             }
-            loadable.append(cls(relation, monitor_info, skip_copy=skip_copy))
+            loadable.append(cls(relation, monitor_info, staging, skip_copy=skip_copy))
 
         return loadable
 
@@ -192,8 +209,8 @@
     except Exception as exc:
         raise RelationConstructionError(exc) from exc
 
-<<<<<<< HEAD
-def create_schemas_after_backup(dsn_etl: Dict[str, str], schemas: List[DataWarehouseSchema],
+
+def create_schemas_after_backup(schemas: List[DataWarehouseSchema],
                                 use_staging: bool, dry_run=False) -> None:
     """
     Create schemas necessary for this load or update
@@ -204,15 +221,15 @@
     dry_run_message = ("Skipping staging schema creation"
                        if use_staging else
                        "Skipping backup of schemas and creation")
-    with closing(etl.pg.connection(dsn_etl, autocommit=True)) as conn:
-        if dry_run:
-            logger.info("Dry-run: %s", dry_run_message)
-        elif use_staging:
-            etl.dw.create_schemas(dsn_etl, schemas, staging=use_staging)
-        else:
-            etl.dw.backup_schemas(dsn_etl, schemas)
-            etl.dw.create_schemas(dsn_etl, schemas)
-=======
+
+    if dry_run:
+        logger.info("Dry-run: %s", dry_run_message)
+    elif use_staging:
+        etl.dw.create_schemas(schemas, staging=use_staging)
+    else:
+        etl.dw.backup_schemas(schemas)
+        etl.dw.create_schemas(schemas)
+
 
 def create_or_replace_relation(conn: connection, relation: LoadableRelation, dry_run=False) -> None:
     """
@@ -230,7 +247,6 @@
         grant_access(conn, relation, dry_run=dry_run)
     except Exception as exc:
         raise RelationConstructionError(exc) from exc
->>>>>>> 81cb0e45
 
 
 def grant_access(conn: connection, relation: LoadableRelation, dry_run=False):
@@ -285,51 +301,6 @@
     aws_iam_role = etl.config.get_data_lake_config("iam_role")
     s3_uri = "s3://{}/{}".format(relation.bucket_name, relation.manifest_file_name)
 
-<<<<<<< HEAD
-def load_or_update_redshift_relation(conn, relation, credentials, schema, index,
-                                     drop=False, skip_copy=False, dry_run=False):
-    """
-    Load single table from CSV or using a SQL query or create new view.
-    """
-    table_name = relation.target_table_name
-    if relation.is_ctas_relation or relation.is_view_relation:
-        object_key = relation.sql_file_name
-    else:
-        object_key = relation.manifest_file_name
-
-    # TODO The monitor should contain the number of rows that were loaded.
-    modified = False
-    with etl.monitor.Monitor(table_name.identifier,
-                             "load",
-                             options=["skip_copy"] if skip_copy else [],
-                             source={'bucket_name': relation.bucket_name,
-                                     'object_key': object_key},
-                             destination={'name': etl.pg.dbname(conn),
-                                          'schema': table_name.schema,
-                                          'table': table_name.table},
-                             index=index,
-                             dry_run=dry_run):
-        if relation.is_view_relation:
-            create_view(conn, relation, drop_view=drop, dry_run=dry_run)
-            grant_access(conn, relation, schema, dry_run=(dry_run or relation.staging))
-        elif relation.is_ctas_relation:
-            create_table(conn, relation, drop_table=drop, dry_run=dry_run)
-            create_temp_table_as_and_copy(conn, relation, skip_copy=skip_copy, dry_run=dry_run)
-            analyze(conn, relation, dry_run=(dry_run or skip_copy))
-            # TODO What should we do with table data if a constraint violation is detected? Delete it?
-            verify_constraints(conn, relation, dry_run=(dry_run or skip_copy))
-            grant_access(conn, relation, schema, dry_run=(dry_run or relation.staging))
-            modified = True
-        else:
-            create_table(conn, relation, drop_table=drop, dry_run=dry_run)
-            # Grant access to data source regardless of loading errors (writers may fix load problem outside of ETL)
-            grant_access(conn, relation, schema, dry_run=(dry_run or relation.staging))
-            copy_data(conn, relation, credentials, skip_copy=skip_copy, dry_run=dry_run)
-            analyze(conn, relation, dry_run=(dry_run or skip_copy))
-            verify_constraints(conn, relation, dry_run=(dry_run or skip_copy))
-            modified = True
-        return modified
-=======
     if not relation.has_manifest:
         if dry_run:
             logger.info("Dry-run: Ignoring that relation '%s' is missing manifest file '%s'",
@@ -337,7 +308,6 @@
         else:
             raise MissingManifestError("relation '{}' is missing manifest file '{}'".format(
                 relation.identifier, s3_uri))
->>>>>>> 81cb0e45
 
     etl.design.redshift.copy_from_uri(conn, relation.target_table_name, s3_uri, aws_iam_role,
                                       need_compupdate=relation.is_missing_encoding, dry_run=dry_run)
@@ -386,14 +356,9 @@
     return na_values_row
 
 
-<<<<<<< HEAD
-def load_or_update_redshift(data_warehouse, relations, selector, drop=False, stop_after_first=False,
-                            use_staging=False, no_rollback=False, skip_copy=False, dry_run=False):
-=======
 def load_ctas_using_temp_table(conn: connection, relation: LoadableRelation, dry_run=False) -> None:
     """
     Run query to fill temp table, then copy data (possibly along with missing dimension) into CTAS relation.
->>>>>>> 81cb0e45
     """
     temp_name = TempTableName.for_table(relation.target_table_name)
     create_table(conn, relation.table_design, temp_name, dry_run=dry_run)
@@ -413,85 +378,16 @@
         etl.db.run(conn, "Dropping temporary table '{:x}'".format(temp_name), stmt, dry_run=dry_run)
 
 
-<<<<<<< HEAD
-    required_selector = data_warehouse.required_in_full_load_selector
-    schema_config_lookup = {schema.name: schema for schema in data_warehouse.schemas}
-    involved_schemas = [schema_config_lookup[s] for s in involved_schema_names]
-    if whole_schemas:
-        create_schemas_after_backup(data_warehouse.dsn_etl, involved_schemas, use_staging, dry_run=dry_run)
-=======
 def analyze(conn: connection, table: LoadableRelation, dry_run=False) -> None:
     """
     Update table statistics.
     """
     etl.db.run(conn, "Running analyze step on table '{:x}'".format(table), "ANALYZE {}".format(table), dry_run=dry_run)
->>>>>>> 81cb0e45
-
-
-<<<<<<< HEAD
-    # TODO Add retry here in case we're doing a full reload.
-    conn = etl.pg.connection(data_warehouse.dsn_etl, autocommit=whole_schemas)
-    with closing(conn) as conn, conn as conn:
-        try:
-            for i, relation in enumerate(execution_order):
-                index = {"current": i + 1, "final": len(execution_order)}
-                if relation.identifier in skip_after_fail:
-                    logger.warning("Skipping load for relation '%s' due to failed dependencies", relation.identifier)
-                    continue
-                target_schema = schema_config_lookup[relation.target_table_name.schema]
-                try:
-                    loadable_relation = relation.as_staging_relation() if use_staging else relation
-                    modified = load_or_update_redshift_relation(
-                        conn, loadable_relation, data_warehouse.iam_role, target_schema, index,
-                        drop=drop, skip_copy=skip_copy, dry_run=dry_run)
-                    if modified:
-                        vacuum_ready.append(relation.target_table_name)
-                except Exception as exc:
-                    if whole_schemas:
-                        dependent_relations = etl.relation.find_dependents(execution_order, [relation])
-                        failed_and_required = [relation.identifier for relation in dependent_relations
-                                               if relation.is_required]
-                        if relation.is_required or failed_and_required:
-                            raise RequiredRelationLoadError(relation.identifier, failed_and_required) from exc
-                        logger.warning("This failure for '%s' does not harm any relations required by selector '%s':",
-                                       relation.identifier, required_selector, exc_info=True)
-                        # Make sure we don't try to load any of the dependents
-                        dependents = frozenset(relation.identifier for relation in dependent_relations)
-                        if dependents:
-                            skip_after_fail.update(dependents)
-                            logger.warning("Continuing load omitting these dependent relations: %s",
-                                           join_with_quotes(dependents))
-                    else:
-                        raise
-
-        except Exception:
-            if whole_schemas:
-                if dry_run:
-                    logger.info("Dry-run: Skipping restoration of backup in exception handling")
-                elif not no_rollback:
-                    # Defensively create a new connection to rollback
-                    etl.dw.restore_schemas(etl.pg.connection(data_warehouse.dsn_etl, autocommit=whole_schemas),
-                                           involved_schemas)
-            raise
-
-    if use_staging:
-        # We've successfully built staging schemas, so roll them out in one transaction
-        with etl.pg.connection(data_warehouse.dsn_etl, autocommit=False) as conn:
-            etl.dw.publish_schemas(conn, involved_schemas)
-
-    # Reconnect to run vacuum outside transaction block
-    if vacuum_ready and not drop:
-        vacuum(data_warehouse.dsn_etl, vacuum_ready, dry_run=dry_run)
-
-
-def verify_constraints(conn, relation, dry_run=False) -> None:
-    """
-    Raises a FailedConstraintError if :relation's target table doesn't obey its declared unique constraints.
-=======
+
+
 def verify_constraints(conn: connection, relation: LoadableRelation, dry_run=False) -> None:
     """
-    Raises a FailedConstraintError if :relation's target table doesn't obey its declared constraints.
->>>>>>> 81cb0e45
+    Raise a FailedConstraintError if :relation's target table doesn't obey its declared constraints.
 
     Note that NULL in SQL is never equal to another value. This means for unique constraints that
     rows where (at least) one column is null are not equal even if they have the same values in the
@@ -600,7 +496,6 @@
     Within transaction? Only applies to tables which get emptied and then potentially filled again.
     Not in transaction? Drop and create all relations, for tables, also potentially fill 'em up again.
     """
-
     with relation.monitor():
 
         # Step 1 -- clear out existing data (by deletion or by re-creation)
@@ -774,7 +669,7 @@
 
 # ---- Section 5: "Callbacks" (functions that implement commands) ----
 
-def load_data_warehouse(all_relations: List[RelationDescription], selector: TableSelector,
+def load_data_warehouse(all_relations: List[RelationDescription], selector: TableSelector, use_staging=True,
                         max_concurrency=1, skip_copy=False, no_rollback=False, dry_run=False):
     """
     Fully "load" the data warehouse after creating a blank slate by moving existing schemas out of the way.
@@ -800,7 +695,8 @@
         logger.warning("Found no relations matching: %s", selector)
         return
 
-    relations = LoadableRelation.from_descriptions(selected_relations, "load", skip_copy=skip_copy)
+    relations = LoadableRelation.from_descriptions(selected_relations, "load",
+                                                   skip_copy=skip_copy, staging=use_staging)
     traversed_schemas = find_traversed_schemas(relations)
     logger.info("Starting to load %d relation(s) in %d schema(s)", len(relations), len(traversed_schemas))
 
@@ -809,17 +705,20 @@
         logger.info("Open connections:\n%s", etl.db.format_result(etl.db.list_connections(conn)))
         logger.info("Open transactions:\n%s", etl.db.format_result(etl.db.list_transactions(conn)))
 
-    etl.data_warehouse.backup_schemas(traversed_schemas, dry_run=dry_run)
+    create_schemas_after_backup(traversed_schemas, use_staging=use_staging, dry_run=dry_run)
     try:
-        etl.data_warehouse.create_schemas(traversed_schemas, dry_run=dry_run)
         create_relations_with_data(relations, max_concurrency, dry_run=dry_run)
     except ETLRuntimeError:
-        if not no_rollback:
+        if not (no_rollback or use_staging):
             etl.data_warehouse.restore_schemas(traversed_schemas, dry_run=dry_run)
         raise
 
-
-def upgrade_data_warehouse(all_relations: List[RelationDescription], selector: TableSelector,
+    if use_staging:
+        # We've successfully built staging schemas, so roll them out
+        etl.dw.publish_schemas(traversed_schemas, dry_run=dry_run)
+
+
+def upgrade_data_warehouse(all_relations: List[RelationDescription], selector: TableSelector, use_staging=False,
                            max_concurrency=1, only_selected=False, skip_copy=False, dry_run=False):
     """
     Push new (structural) changes and fresh data through data warehouse.
@@ -840,11 +739,13 @@
         logger.warning("Found no relations matching: %s", selector)
         return
 
-    relations = LoadableRelation.from_descriptions(selected_relations, "upgrade", skip_copy=skip_copy)
+    relations = LoadableRelation.from_descriptions(selected_relations, "upgrade",
+                                                   skip_copy=skip_copy, staging=use_staging)
+
     traversed_schemas = find_traversed_schemas(relations)
     logger.info("Starting to upgrade %d relation(s) in %d schema(s)", len(relations), len(traversed_schemas))
 
-    etl.data_warehouse.create_schemas(traversed_schemas, dry_run=dry_run)
+    etl.data_warehouse.create_schemas(traversed_schemas, staging=use_staging, dry_run=dry_run)
     create_relations_with_data(relations, max_concurrency, dry_run=dry_run)
 
 
