--- conflicted
+++ resolved
@@ -1152,15 +1152,13 @@
             3.1 Load data into tables
             3.2 Verify constraints
 
-<<<<<<< HEAD
     Since views that directly hang off tables are deleted when their tables are deleted, the option
     exists to include those immediate views in the upgrade.
 
     If a target schema is provided, then the data is loaded into that schema instead of where the
     relation would normally land.
-=======
+
     This is a callback of a command.
->>>>>>> 3b8033cd
     """
     selected_relations = etl.relation.select_in_execution_order(
         all_relations,
