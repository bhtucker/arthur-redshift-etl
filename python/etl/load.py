"""
This is the "load and transform" part of our ELT.

There are three options for accomplishing this:

(1) a "load" command will start building the data warehouse from scratch (usually, after backing up).
(2) an "upgrade" command will try to load new data and changed relations (without any back up).
(3) an "update" command will attempt to bring in new data and new relations, then let it percolate.

The "load" command is used in the rebuild pipeline. It is important to notice that
it always operates on all tables in any schemas impacted by the load.

The "update" command is used in the refresh pipeline. It is safe to run (and safe to
re-run) to bring in new data.  It cannot be used to make a structural change. Basically,
"update" will respect the boundaries set by "publishing" the data warehouse state in S3 as "current".

The "upgrade" command should probably be used only during development. Think of an "upgrade" as a
"load" without the safety net. Unlike "load", it will upgrade more surgically and not expand
to modify entire schemas, but unlike "update" it will not go gently about it.
(It is a bit expensive still given the cautious build up and permission changes.)

It is possible to bring up an "empty" data warehouse where all the structure exists
(meaning all the tables and views are in place) but no data was actually loaded.
This is used during the validation pipeline. See the "skip copy" options.

These are the general pre-requisites:

    * "Tables" that have upstream sources must have CSV files and a manifest file from the "extract".

    * "CTAS" tables are derived from queries so must have a SQL file. (Think of them as materialized views.)

        * For every derived table (CTAS) a SQL file must exist in S3 with a valid
          expression to create the content of the table (meaning: just the select without
          closing ';'). The actual DDL statement (CREATE TABLE AS ...) and the table
          attributes / constraints are added from the matching table design file.

    * "VIEWS" are views and so must have a SQL file in S3.
"""

import concurrent.futures
import logging
import re
import time
import threading
import queue
from contextlib import closing
<<<<<<< HEAD
from datetime import datetime, timedelta
from calendar import timegm
from itertools import chain
from typing import Any, Dict, List, Set
=======
from itertools import chain, dropwhile
from typing import Any, Dict, List, Optional, Set
>>>>>>> ca563cc6


import boto3
from psycopg2.extensions import connection  # only for type annotation

import etl
import etl.data_warehouse
import etl.monitor
import etl.db
import etl.design.redshift
import etl.relation
from etl.config.dw import DataWarehouseSchema
from etl.errors import (ETLRuntimeError, FailedConstraintError, MissingManifestError, RelationDataError,
                        RelationConstructionError, RequiredRelationLoadError, UpdateTableError)
from etl.names import join_column_list, join_with_quotes, TableName, TableSelector, TempTableName
from etl.relation import RelationDescription
from etl.timer import Timer

logger = logging.getLogger(__name__)
logger.addHandler(logging.NullHandler())


# ---- Section 0: Foundation: LoadableRelation ----

class LoadableRelation:
    """
    Wrapper for RelationDescription that adds state machinery useful for loading.
    (Load here refers to the step in the ETL, so includes load, upgrade, and update commands).

    We use composition here to avoid copying from the RelationDescription.
    Also, inheritance would work less well given how lazy loading is used in RelationDescription.
    You're welcome.

    Being 'Loadable' means that load-relevant RelationDescription properties may get new values here.
    In particular:
        - target_table_name is 'use_staging' aware
        - query_stmt is 'use_staging' aware

    However, dependency graph properties of RelationDescription should _not_ differ.
    In particular:
        - identifier should be consistent
        - dependencies should be consistent

    Q: Why 'loadable'?
    A: Because 'LoadOrUpgradeOrUpdateInProgress' sounded less supercalifragilisticexpialidocious.
    """

    def __getattr__(self, name):
        """
        Grab everything from the contained relation. Fail if it's actually not available.
        """
        if hasattr(self._relation_description, name):
            return getattr(self._relation_description, name)
        raise AttributeError("'%s' object has no attribute '%s'" % (self.__class__.__name__, name))

    __str__ = RelationDescription.__str__

    __format__ = RelationDescription.__format__

    def __init__(self, relation: RelationDescription, info: dict,
                 use_staging=False, skip_copy=False, in_transaction=False) -> None:
        self._relation_description = relation
        self.info = info
        self.skip_copy = skip_copy or relation.is_view_relation
        self.failed = False
        self.use_staging = use_staging
        self.in_transaction = in_transaction

    def monitor(self):
        return etl.monitor.Monitor(**self.info)

    @property
    def identifier(self) -> str:
        # Load context does not change the identifier
        return self._relation_description.identifier

    @property
    def target_table_name(self):
        # Load context changes our target table
        if self.use_staging:
            return self._relation_description.target_table_name.as_staging_table_name()
        else:
            return self._relation_description.target_table_name

    def find_dependents(self, relations: List["LoadableRelation"]) -> List["LoadableRelation"]:
        unpacked = [r._relation_description for r in relations]  # do DAG operations in terms of RelationDescriptions
        dependent_relations = etl.relation.find_dependents(unpacked, [self._relation_description])
        dependent_relation_identifiers = set(r.identifier for r in dependent_relations)
        return [loadable for loadable in relations if loadable.identifier in dependent_relation_identifiers]

    def skip_dependents(self, relations: List["LoadableRelation"]) -> None:
        dependents = self.find_dependents(relations)
        for dep in dependents:
            dep.skip_copy = True
        identifiers = [dependent.identifier for dependent in dependents]
        if identifiers:
            logger.warning("Continuing while leaving %d relation(s) empty: %s", len(identifiers), join_with_quotes(identifiers))

    @property
    def query_stmt(self) -> str:
        stmt = self._relation_description.query_stmt
        if self.use_staging:
            # Rewrite the query to use staging schemas:
            for dependency in self.dependencies:
                staging_dependency = TableName.from_identifier(dependency).as_staging_table_name()
                stmt = re.sub(r'\b' + dependency + r'\b', staging_dependency.identifier, stmt)
        return stmt

    @property
    def table_design(self) -> Dict[str, Any]:
        design = self._relation_description.table_design
        if self.use_staging:
            # Rewrite foreign table references to point into the correct table
            for column in design['columns']:
                if 'references' in column:
                    [foreign_table, [foreign_column]] = column['references']
                    column['references'] = [
                        TableName.from_identifier(foreign_table).as_staging_table_name().identifier,
                        [foreign_column]
                    ]
        return design

    @classmethod
    def from_descriptions(cls, relations: List[RelationDescription], command: str,
                          use_staging=False, skip_copy=False, in_transaction=False) -> List["LoadableRelation"]:
        """
        Build a list of "loadable" relations
        """
        dsn_etl = etl.config.get_dw_config().dsn_etl
        dbname = dsn_etl["database"]
        base_index = {"name": dbname, "current": 0, "final": len(relations)}
        base_destination = {"name": dbname}

        loadable = []
        for i, relation in enumerate(relations):
            target = relation.target_table_name
            source = dict(bucket_name=relation.bucket_name)
            if relation.is_view_relation or relation.is_ctas_relation:
                source['object_key'] = relation.sql_file_name
            else:
                source['object_key'] = relation.manifest_file_name
            destination = dict(base_destination, schema=target.schema, table=target.table)
            monitor_info = {
                "target": target.identifier,
                "step": command,
                "source": source,
                "destination": destination,
                "options": {"use_staging": use_staging, "skip_copy": skip_copy},
                "index": dict(base_index, current=i + 1)
            }
            loadable.append(cls(relation, monitor_info, use_staging, skip_copy, in_transaction=in_transaction))

        return loadable


# ---- Section 1: Functions that work on relations (creating them, filling them, adding permissions) ----

def create_table(conn: connection, table_design: dict, table_name: TableName, is_temp=False, dry_run=False) -> None:
    """
    Create a table matching this design (but possibly under another name, e.g. for temp tables).

    Columns must have a name and a SQL type (compatible with Redshift).
    They may have an attribute of the compression encoding and the nullable constraint.

    Other column attributes and constraints should be resolved as table
    attributes (e.g. distkey) and table constraints (e.g. primary key).

    Tables may have attributes such as a distribution style and sort key.
    Depending on the distribution style, they may also have a distribution key.
    """
    ddl_stmt = etl.design.redshift.build_table_ddl(table_design, table_name, is_temp=is_temp)
    etl.db.run(conn, "Creating table '{:x}'".format(table_name), ddl_stmt, dry_run=dry_run)


def create_view(conn: connection, relation: LoadableRelation, dry_run=False) -> None:
    """
    Create VIEW using the relation's query.
    """
    view_name = relation.target_table_name
    columns = join_column_list(relation.unquoted_columns)
    stmt = """CREATE VIEW {} (\n{}\n) AS\n{}""".format(view_name, columns, relation.query_stmt)
    etl.db.run(conn, "Creating view '{:x}'".format(relation), stmt, dry_run=dry_run)


def drop_relation_if_exists(conn: connection, relation: LoadableRelation, dry_run=False) -> None:
    """
    Run either DROP VIEW or DROP TABLE depending on type of existing relation. It's ok if the relation
    doesn't already exist.
    """
    try:
        kind = etl.db.relation_kind(conn, relation.target_table_name.schema, relation.target_table_name.table)
        if kind is not None:
            stmt = """DROP {} {} CASCADE""".format(kind, relation)
            etl.db.run(conn, "Dropping {} '{:x}'".format(kind.lower(), relation), stmt, dry_run=dry_run)
    except Exception as exc:
        raise RelationConstructionError(exc) from exc


def create_or_replace_relation(conn: connection, relation: LoadableRelation, dry_run=False) -> None:
    """
    Create fresh VIEW or TABLE and grant groups access permissions.

    Note that we cannot use CREATE OR REPLACE statements since we want to allow going back and forth
    between VIEW and TABLE (or in table design terms: VIEW and CTAS).
    """
    try:
        drop_relation_if_exists(conn, relation, dry_run=dry_run)
        if relation.is_view_relation:
            create_view(conn, relation, dry_run=dry_run)
        else:
            create_table(conn, relation.table_design, relation.target_table_name, dry_run=dry_run)
        if not relation.use_staging:
            grant_access(conn, relation, dry_run=dry_run)
    except Exception as exc:
        raise RelationConstructionError(exc) from exc


def grant_access(conn: connection, relation: LoadableRelation, dry_run=False):
    """
    Grant privileges on (new) relation based on configuration.

    We always grant all privileges to the ETL user. We may grant read-only access
    or read-write access based on configuration. Note that the access is always based on groups, not users.
    """
    target = relation.target_table_name
    schema_config = relation.schema_config
    reader_groups, writer_groups = schema_config.reader_groups, schema_config.writer_groups

    if reader_groups:
        if dry_run:
            logger.info("Dry-run: Skipping granting of select access on '%s' to %s",
                        relation.identifier, join_with_quotes(reader_groups))
        else:
            logger.info("Granting select access on '%s' to %s", relation.identifier, join_with_quotes(reader_groups))
            for reader in reader_groups:
                etl.db.grant_select(conn, target.schema, target.table, reader)

    if writer_groups:
        if dry_run:
            logger.info("Dry-run: Skipping granting of write access on '%s' to %s",
                        relation.identifier, join_with_quotes(writer_groups))
        else:
            logger.info("Granting write access on '%s' to %s", relation.identifier, join_with_quotes(writer_groups))
            for writer in writer_groups:
                etl.db.grant_select_and_write(conn, target.schema, target.table, writer)


def delete_whole_table(conn: connection, table: LoadableRelation, dry_run=False) -> None:
    """
    Delete all rows from this table.
    """
    stmt = """DELETE FROM {}""".format(table)
    etl.db.run(conn, "Deleting all rows in table '{:x}'".format(table), stmt, dry_run=dry_run)


def copy_data(conn: connection, relation: LoadableRelation, dry_run=False):
    """
    Load data into table in the data warehouse using the COPY command.
    A manifest for the CSV files must be provided -- it is an error if the manifest is missing.
    """
    aws_iam_role = etl.config.get_data_lake_config("iam_role")
    s3_uri = "s3://{}/{}".format(relation.bucket_name, relation.manifest_file_name)

    if not relation.has_manifest:
        if dry_run:
            logger.info("Dry-run: Ignoring that relation '%s' is missing manifest file '%s'",
                        relation.identifier, s3_uri)
        else:
            raise MissingManifestError("relation '{}' is missing manifest file '{}'".format(
                relation.identifier, s3_uri))

    etl.design.redshift.copy_from_uri(conn, relation.target_table_name, s3_uri, aws_iam_role,
                                      need_compupdate=relation.is_missing_encoding, dry_run=dry_run)


def insert_from_query(conn: connection, table_name: TableName, columns: List[str], query: str, dry_run=False) -> None:
    """
    Load data into table from its query (aka materializing a view). The table name must be specified since
    the load goes either into the target table or a temporary one.
    """
    stmt = """INSERT INTO {table} (\n  {columns}\n)""".format(table=table_name, columns=join_column_list(columns))
    stmt += "\n" + query
    etl.db.run(conn, "Loading data into '{:x}' from query".format(table_name), stmt, dry_run=dry_run)


def load_ctas_directly(conn: connection, relation: LoadableRelation, dry_run=False) -> None:
    """
    Run query to fill CTAS relation. (Not to be used for dimensions etc.)
    """
    insert_from_query(conn, relation.target_table_name, relation.unquoted_columns, relation.query_stmt, dry_run=dry_run)


def create_missing_dimension_row(columns: List[dict]) -> List[str]:
    """
    Return row that represents missing dimension values.
    """
    na_values_row = []
    for column in columns:
        if column.get("skipped", False):
            continue
        elif column.get("identity", False):
            na_values_row.append("0")
        else:
            # Use NULL for all null-able columns:
            if not column.get("not_null", False):
                # Use NULL for any nullable column and use type cast (for UNION ALL to succeed)
                na_values_row.append("NULL::{}".format(column["sql_type"]))
            elif "timestamp" in column["sql_type"]:
                na_values_row.append("'0000-01-01 00:00:00'")
            elif "boolean" in column["type"]:
                na_values_row.append("false")
            elif "string" in column["type"]:
                na_values_row.append("'N/A'")
            else:
                na_values_row.append("0")
    return na_values_row


def load_ctas_using_temp_table(conn: connection, relation: LoadableRelation, dry_run=False) -> None:
    """
    Run query to fill temp table, then copy data (possibly along with missing dimension) into CTAS relation.
    """
    temp_name = TempTableName.for_table(relation.target_table_name)
    create_table(conn, relation.table_design, temp_name, is_temp=True, dry_run=dry_run)
    try:
        temp_columns = [column["name"] for column in relation.table_design["columns"]
                        if not (column.get("skipped") or column.get("identity"))]
        insert_from_query(conn, temp_name, temp_columns, relation.query_stmt, dry_run=dry_run)

        inner_stmt = "SELECT {} FROM {}".format(join_column_list(relation.unquoted_columns), temp_name)
        if relation.target_table_name.table.startswith("dim_"):
            missing_dimension = create_missing_dimension_row(relation.table_design["columns"])
            inner_stmt += "\nUNION ALL SELECT {}".format(", ".join(missing_dimension))

        insert_from_query(conn, relation.target_table_name, relation.unquoted_columns, inner_stmt, dry_run=dry_run)
    finally:
        stmt = "DROP TABLE {}".format(temp_name)
        etl.db.run(conn, "Dropping temporary table '{:x}'".format(temp_name), stmt, dry_run=dry_run)


def analyze(conn: connection, table: LoadableRelation, dry_run=False) -> None:
    """
    Update table statistics.
    """
    etl.db.run(conn, "Running analyze step on table '{:x}'".format(table), "ANALYZE {}".format(table), dry_run=dry_run)


def verify_constraints(conn: connection, relation: LoadableRelation, dry_run=False) -> None:
    """
    Raise a FailedConstraintError if :relation's target table doesn't obey its declared constraints.

    Note that NULL in SQL is never equal to another value. This means for unique constraints that
    rows where (at least) one column is null are not equal even if they have the same values in the
    not-null columns.  See description of unique index in the PostgreSQL documentation:
    https://www.postgresql.org/docs/8.1/static/indexes-unique.html

    For constraints that check "key" values (like 'primary_key'), this warning does not apply since
    the columns must be not null anyways.

    > "Note that a unique constraint does not, by itself, provide a unique identifier because it
    > does not exclude null values."
    https://www.postgresql.org/docs/8.1/static/ddl-constraints.html
    """
    constraints = relation.table_design.get("constraints")
    if constraints is None:
        logger.info("No constraints to verify for '%s'", relation.identifier)
        return

    # To make this work in DataGrip, define '\{(\w+)\}' under Tools -> Database -> User Parameters.
    # Then execute the SQL using command-enter, enter the values for `cols` and `table`, et voila!
    statement_template = """
        SELECT DISTINCT
               {columns}
          FROM {table}
         WHERE {condition}
         GROUP BY {columns}
        HAVING COUNT(*) > 1
         LIMIT {limit}
        """
    limit = 5  # arbitrarily chosen limit of examples to show

    for constraint in constraints:
        [[constraint_type, columns]] = constraint.items()  # There will always be exactly one item.
        quoted_columns = join_column_list(columns)
        if constraint_type == "unique":
            condition = " AND ".join('"{}" IS NOT NULL'.format(name) for name in columns)
        else:
            condition = "TRUE"

        statement = statement_template.format(columns=quoted_columns, table=relation, condition=condition, limit=limit)
        if dry_run:
            logger.info("Dry-run: Skipping check of %s constraint in '%s' on column(s): %s",
                        constraint_type, relation.identifier, join_with_quotes(columns))
            etl.db.skip_query(conn, statement)
        else:
            logger.info("Checking %s constraint in '%s' on column(s): %s",
                        constraint_type, relation.identifier, join_with_quotes(columns))
            results = etl.db.query(conn, statement)
            if results:
                if len(results) == limit:
                    logger.error("Constraint check failed on at least %d row(s)", len(results))
                else:
                    logger.error("Constraint check failed on %d row(s)", len(results))
                raise FailedConstraintError(relation, constraint_type, columns, results)


# ---- Section 2: Functions that work on schemas ----

def find_traversed_schemas(relations: List[LoadableRelation]) -> List[DataWarehouseSchema]:
    """
    Return schemas traversed when refreshing relations (in order that they are needed).
    """
    got_it = set()  # type: Set[str]
    traversed_in_order = []
    for relation in relations:
        this_schema = relation.schema_config
        if this_schema.name not in got_it:
            got_it.add(this_schema.name)
            traversed_in_order.append(this_schema)
    return traversed_in_order


def create_schemas_for_rebuild(schemas: List[DataWarehouseSchema], use_staging: bool, dry_run=False) -> None:
    """
    Create schemas necessary for a full rebuild of data warehouse
    If `use_staging`, create new staging schemas.
    Otherwise, move standard position schemas out of the way by renaming them. Then create new ones.
    """
    if use_staging:
        etl.data_warehouse.create_schemas(schemas, use_staging=use_staging, dry_run=dry_run)
    else:
        etl.data_warehouse.backup_schemas(schemas, dry_run=dry_run)
        etl.data_warehouse.create_schemas(schemas, dry_run=dry_run)


# ---- Section 3: Functions that tie table operations together ----

def update_table(conn: connection, relation: LoadableRelation, dry_run=False) -> None:
    """
    Update table contents either from CSV files from upstream sources or by running some SQL
    for CTAS relations. This assumes that the table was previously created.

    For tables backed by upstream sources, data is copied in.

    If the CTAS doesn't have a key (no identity column), then values are inserted straight from a view.

    If a column is marked as being a key (identity is true), then a temporary table is built from
    the query and then copied into the "CTAS" relation. If the name of the relation starts with "dim_",
    then it's assumed to be a dimension and a row with missing values (mostly 0, false, etc.) is added as well.
    """
    try:
        if relation.is_ctas_relation:
            if relation.has_identity_column:
                load_ctas_using_temp_table(conn, relation, dry_run=dry_run)
            else:
                load_ctas_directly(conn, relation, dry_run=dry_run)
        else:
            copy_data(conn, relation, dry_run=dry_run)
        analyze(conn, relation, dry_run=dry_run)
    except Exception as exc:
        raise UpdateTableError(exc) from exc


def build_one_relation(conn: connection, relation: LoadableRelation, dry_run=False) -> None:
    """
    Empty out tables (either with delete or by create-or-replacing them) and fill 'em up.
    Unless in delete mode, this always makes sure tables and views are created.

    Within transaction? Only applies to tables which get emptied and then potentially filled again.
    Not in transaction? Drop and create all relations and for tables also potentially fill 'em up again.
    """
    with relation.monitor():

        # Step 1 -- clear out existing data (by deletion or by re-creation)
        if relation.in_transaction:
            delete_whole_table(conn, relation, dry_run=dry_run)
        else:
            create_or_replace_relation(conn, relation, dry_run=dry_run)

        # Step 2 -- load data (and verify)
        if relation.is_view_relation:
            pass
        elif relation.skip_copy:
            logger.info("Skipping loading data into '%s'", relation.identifier)
        else:
            update_table(conn, relation, dry_run=dry_run)
            verify_constraints(conn, relation, dry_run=dry_run)


def build_one_relation_using_pool(pool, relation: LoadableRelation, dry_run=False) -> None:
    conn = pool.getconn()
    conn.set_session(autocommit=True, readonly=dry_run)
    try:
        build_one_relation(conn, relation, dry_run=dry_run)
    except Exception as exc:
        # Add (some) exception information close to when it happened
        message = str(exc).split('\n', 1)[0]
        if relation.is_required:
            logger.error("Exception information for required relation '%s': %s", relation.identifier, message)
        else:
            logger.warning("Exception information for relation '%s': %s", relation.identifier, message)
        pool.putconn(conn, close=True)
        raise
    else:
        pool.putconn(conn, close=False)


def vacuum(relations: List[RelationDescription], dry_run=False) -> None:
    """
    Final step ... tidy up the warehouse before guests come over.

    This needs to open a new connection since it needs to happen outside a transaction.
    """
    dsn_etl = etl.config.get_dw_config().dsn_etl
    with Timer() as timer, closing(etl.db.connection(dsn_etl, autocommit=True, readonly=dry_run)) as conn:
        for relation in relations:
            etl.db.run(conn, "Running vacuum on '{:x}'".format(relation), "VACUUM {}".format(relation), dry_run=dry_run)
        if not dry_run:
            logger.info("Ran vacuum for %d table(s) (%s)", len(relations), timer)

# ---- Experimental Section: load during extract ----


def create_source_tables_when_ready(relations: List[LoadableRelation], max_concurrency=1,
                                    look_back_hours=21, idle_termination_seconds=2,
                                    dry_run=False) -> None:
    dsn_etl = etl.config.get_dw_config().dsn_etl
    pool = etl.db.connection_pool(max_concurrency, dsn_etl)

    [ddb] = [dispatcher for dispatcher in etl.monitor.MonitorPayload.dispatchers
             if isinstance(dispatcher, etl.monitor.DynamoDBStorage)]
    session = boto3.session.Session(region_name=ddb.region_name)
    dynamodb = session.resource('dynamodb')
    table = dynamodb.Table(ddb.table_name)

    recent_cutoff = datetime.utcnow() - timedelta(hours=look_back_hours)
    cutoff_epoch = timegm(recent_cutoff.utctimetuple())
    timer = Timer()

    def poll_worker():
        while True:
            try:
                item = to_poll.get(block=False)
            except queue.Empty:
                logger.info("Nothing left to poll")
                for i in range(max_concurrency):
                    to_load.put(None)
                break
            logger.info("Polling for %s", item.identifier)
            res = table.query(
                ConsistentRead=True,
                KeyConditionExpression="#ts > :dt and target = :table",
                FilterExpression="step = :step and event = :event",
                ExpressionAttributeNames={"#ts": "timestamp"},
                ExpressionAttributeValues={":dt": cutoff_epoch, ":table": item.identifier,
                                           ":step": "extract", ":event": "finish"}
            )
            logger.info((len(relations), to_poll.qsize(), timer.elapsed))
            if res['Count'] == 0:
                to_poll.put(item)
                if last_size == to_poll.qsize() and timer.elapsed > idle_termination_seconds:
                    for i in range(max_concurrency):
                        to_load.put(None)
                    return
            else:
                to_load.put(item)
            logger.info("%s left to poll, %s ready to load", to_poll.qsize(), to_load.qsize())
            to_poll.task_done()

    def load_worker():
        while True:
            item = to_load.get()
            if item is None:
                break
            logger.info("Found %s ready to be loaded", item.identifier)
            build_one_relation_using_pool(pool, item, dry_run=dry_run)
            to_load.task_done()
            logger.info("%s ready to load", to_load.qsize())

    to_poll = queue.Queue()
    to_load = queue.Queue()
    threads = []
    for i in range(max_concurrency):
        t = threading.Thread(target=load_worker)
        t.start()
        threads.append(t)

    for relation in relations:
        to_poll.put(relation)

    last_size = to_poll.qsize()
    poller = threading.Thread(target=poll_worker)
    poller.start()
    threads.append(poller)
    logger.info("Poller started; %s left to poll, %s ready to load", to_poll.qsize(), to_load.qsize())

    while to_poll.qsize():
        # Update last known queue size
        last_size = to_poll.qsize()
        poller.join(idle_termination_seconds)
        # Update 'progress by' checkpoint
        idle_termination_seconds += timer.elapsed
        logger.info("Poller joined")
        if not poller.is_alive():
            for t in threads:
                t.join()
            raise ETLRuntimeError("No extracts found after %s seconds, bailing out" % idle_termination_seconds)
        else:
            continue

    for t in threads:
        t.join()
    logger.info("Wrapping up work in %d worker(s): (%s)", max_concurrency, timer)


# ---- Section 4: Functions related to control flow ----

def create_source_tables_in_parallel(relations: List[LoadableRelation], max_concurrency=1, dry_run=False) -> None:
    """
    Create relations in parallel operations, using a connection pool, a thread pool, and a kiddie pool.
    We assume here that the relations have no dependencies on each other and just gun it.
    This will only raise an Exception if one of the created relations was marked as "required".

    Since these relations may have downstream dependents, we make sure to mark skip_copy on
    any relation from the full set of relations that depends on a source relation that failed
    to load.
    """
    source_relations = [relation for relation in relations if not relation.is_transformation]
    if not source_relations:
        logger.info("None of the relations are in source schemas")
        return
    timer = Timer()
    dsn_etl = etl.config.get_dw_config().dsn_etl
    pool = etl.db.connection_pool(max_concurrency, dsn_etl)
    futures = {}  # type: Dict[str, concurrent.futures.Future]
    try:
        with concurrent.futures.ThreadPoolExecutor(max_workers=max_concurrency) as executor:
            for relation in source_relations:
                future = executor.submit(build_one_relation_using_pool, pool, relation, dry_run=dry_run)
                futures[relation.identifier] = future
            # For fail-fast, switch to FIRST_EXCEPTION below.
            done, not_done = concurrent.futures.wait(futures.values(), return_when=concurrent.futures.ALL_COMPLETED)
            cancelled = [future for future in not_done if future.cancel()]
            logger.info("Wrapping up work in %d worker(s): %d done, %d not done (%d cancelled) (%s)",
                        max_concurrency, len(done), len(not_done), len(cancelled), timer)
    finally:
        pool.closeall()

    for relation in source_relations:
        try:
            futures[relation.identifier].result()
        except concurrent.futures.CancelledError:
            pass
        except (RelationConstructionError, RelationDataError):
            relation.failed = True
            if relation.is_required:
                logger.error("Failed to build required relation '%s':", relation.identifier, exc_info=True)
            else:
                logger.warning("Failed to build relation '%s':", relation.identifier, exc_info=True)
                relation.skip_dependents(relations)

    failed_and_required = [rel.identifier for rel in source_relations if rel.failed and rel.is_required]
    if failed_and_required:
        raise RequiredRelationLoadError(failed_and_required)

    failed = [relation.identifier for relation in source_relations if relation.failed]
    if failed:
        logger.warning("These %d relation(s) failed to build: %s", len(failed), join_with_quotes(failed))
    logger.info("Finished with %d relation(s) in source schemas (%s)", len(source_relations), timer)


def create_transformations_sequentially(relations: List[LoadableRelation], wlm_query_slots: int, dry_run=False) -> None:
    """
    Create relations one-by-one. If relations do depend on each other, we don't get ourselves in trouble here.
    If we trip over a "required" relation, an exception is raised.
    If dependencies were left empty, we'll fall back to skip_copy mode.

    Given a dependency tree of:  A(required) <- B(required, per selector) <- C(not required) <- D (not required)
    Then failing to create either A or B will stop us. But failure on C will just leave D empty.
    N.B. It is not possible for a relation to be not required but have dependents that are (by construction).
    """
    transformations = [relation for relation in relations if relation.is_transformation]
    if not transformations:
        logger.info("None of the selected relations are in transformation schemas")
        return

    timer = Timer()
    dsn_etl = etl.config.get_dw_config().dsn_etl
    with closing(etl.db.connection(dsn_etl, autocommit=True, readonly=dry_run)) as conn:
        set_redshift_wlm_slots(conn, wlm_query_slots, dry_run=dry_run)
        for relation in transformations:
            try:
                build_one_relation(conn, relation, dry_run=dry_run)
            except (RelationConstructionError, RelationDataError) as exc:
                if relation.is_required:
                    raise RequiredRelationLoadError([relation.identifier]) from exc
                logger.warning("Failed relation '%s' is not required, ignoring this exception:",
                               relation.identifier, exc_info=True)
                relation.skip_dependents(transformations)

    failed = [relation.identifier for relation in transformations if relation.failed]
    if failed:
        logger.warning("These %d relation(s) failed to build: %s", len(failed), join_with_quotes(failed))
    skipped = [relation.identifier for relation in transformations if relation.skip_copy and not relation.is_view_relation]
    if 0 < len(skipped) < len(transformations):
        logger.warning("These %d relation(s) were left empty: %s", len(skipped), join_with_quotes(skipped))
    logger.info("Finished with %d relation(s) in transformation schemas (%s)", len(transformations), timer)


def set_redshift_wlm_slots(conn: connection, slots: int, dry_run: bool) -> None:
    etl.db.run(conn, "Using {} WLM queue slot(s) for transformations".format(slots),
               "SET wlm_query_slot_count TO {}".format(slots), dry_run=dry_run)


def create_relations(relations: List[LoadableRelation], max_concurrency=1, wlm_query_slots=1,
                     dry_run=False) -> None:
    """
    "Building" relations refers to creating them, granting access, and if they should hold data, loading them.
    """
<<<<<<< HEAD
    source_relations = [relation for relation in relations if not relation.is_transformation]
    if not source_relations:
        logger.info("None of the relations are in source schemas")
    else:
        create_source_tables_when_ready(source_relations, max_concurrency, dry_run=dry_run)
        # create_source_tables_with_data(source_relations, max_concurrency, dry_run=dry_run)
=======
    create_source_tables_in_parallel(relations, max_concurrency, dry_run=dry_run)
>>>>>>> ca563cc6

    create_transformations_sequentially(relations, wlm_query_slots, dry_run=dry_run)


def select_execution_order(relations: List[RelationDescription], selector: TableSelector,
                           include_dependents=False) -> List[RelationDescription]:
    """
    Return list of relations that were selected and optionally, expand the list by the dependents of the selected ones.
    """
    logger.info("Pondering execution order of %d relation(s)", len(relations))
    execution_order = etl.relation.order_by_dependencies(relations)
    selected = etl.relation.find_matches(execution_order, selector)
    if include_dependents:
        dependents = etl.relation.find_dependents(execution_order, selected)
        combined = frozenset(relation.identifier for relation in chain(selected, dependents))
        selected = [relation for relation in execution_order if relation.identifier in combined]
    return selected


# ---- Section 5: "Callbacks" (functions that implement commands) ----

def load_data_warehouse(all_relations: List[RelationDescription], selector: TableSelector, use_staging=True,
                        max_concurrency=1, wlm_query_slots=1, skip_copy=False, no_rollback=False, dry_run=False):
    """
    Fully "load" the data warehouse after creating a blank slate by moving existing schemas out of the way.

    Check that only complete schemas are selected. Error out if not.

    1 Determine schemas that house any of the selected or dependent relations.
    2 Move old schemas in the data warehouse out of the way (for "backup").
    3 Create new schemas (and give access)
    4 Loop over all relations in selected schemas:
      4.1 Create relation (and give access)
      4.2 Load data into tables or CTAS (no further action for views)
          If it's a source table, use COPY to load data.
          If it's a CTAS with an identity column, create temp table, then move data into final table.
          If it's a CTAS without an identity column, insert values straight into final table.
    On error: restore the backup (unless asked not to rollback)

    N.B. If arthur gets interrupted (eg. because the instance is inadvertently shut down),
    then there will be an incomplete state.
    """
    selected_relations = select_execution_order(all_relations, selector, include_dependents=True)
    if not selected_relations:
        logger.warning("Found no relations matching: %s", selector)
        return

    relations = LoadableRelation.from_descriptions(selected_relations, "load",
                                                   skip_copy=skip_copy, use_staging=use_staging)
    traversed_schemas = find_traversed_schemas(relations)
    logger.info("Starting to load %d relation(s) in %d schema(s)", len(relations), len(traversed_schemas))

    dsn_etl = etl.config.get_dw_config().dsn_etl
    with closing(etl.db.connection(dsn_etl, autocommit=True)) as conn:
        logger.info("Open connections:\n%s", etl.db.format_result(etl.db.list_connections(conn)))
        logger.info("Open transactions:\n%s", etl.db.format_result(etl.db.list_transactions(conn)))

    create_schemas_for_rebuild(traversed_schemas, use_staging=use_staging, dry_run=dry_run)
    try:
        create_relations(relations, max_concurrency, wlm_query_slots, dry_run=dry_run)
    except ETLRuntimeError:
        if not (no_rollback or use_staging):
            logger.info("Restoring %d schema(s) after load failure", len(traversed_schemas))
            etl.data_warehouse.restore_schemas(traversed_schemas, dry_run=dry_run)
        raise

    if use_staging:
        logger.info("Publishing %d schema(s) after load success", len(traversed_schemas))
        etl.data_warehouse.publish_schemas(traversed_schemas, dry_run=dry_run)


def upgrade_data_warehouse(all_relations: List[RelationDescription], selector: TableSelector,
                           max_concurrency=1, wlm_query_slots=1,
                           only_selected=False, continue_from: Optional[str]=None, use_staging=False,
                           skip_copy=False, dry_run=False) -> None:
    """
    Push new (structural) changes and fresh data through data warehouse.

    This will create schemas as needed to house the relations being created or replaced.
    The set of relations is usually expanded to include all those in (transitively) depending
    on the selected ones. But this can be kept to just the selected ones for faster testing.

    For all relations:
        1 Drop relation
        2.Create relation and grant access to the relation
        3 Unless skip_copy is true (else leave tables empty):
            3.1 Load data into tables
            3.2 Verify constraints
    """
    selected_relations = select_execution_order(all_relations, selector, include_dependents=not only_selected)
    if not selected_relations:
        logger.warning("Found no relations matching: %s", selector)
        return
    if continue_from is not None:
        logger.info("Trying to fast forward to '%s'", continue_from)
        selected_relations = list(dropwhile(lambda relation: relation.identifier != continue_from, selected_relations))
        if not selected_relations:
            logger.warning("Found no relations matching relation '%s'", continue_from)
            return

    relations = LoadableRelation.from_descriptions(selected_relations, "upgrade",
                                                   skip_copy=skip_copy, use_staging=use_staging)

    traversed_schemas = find_traversed_schemas(relations)
    logger.info("Starting to upgrade %d relation(s) in %d schema(s)", len(relations), len(traversed_schemas))

    etl.data_warehouse.create_schemas(traversed_schemas, use_staging=use_staging, dry_run=dry_run)
    create_relations(relations, max_concurrency, wlm_query_slots, dry_run=dry_run)


def update_data_warehouse(all_relations: List[RelationDescription], selector: TableSelector,
                          wlm_query_slots=1, only_selected=False, run_vacuum=False, dry_run=False):
    """
    Let new data percolate through the data warehouse.

    Within a transaction:
        Iterate over relations (selected or (selected and transitively dependent)):
            1 Delete rows
            2.Load data from upstream sources using COPY command, load data into CTAS using views for queries
            3 Verify constraints

    Note that a failure will rollback the transaction -- there is no distinction between required or not-required.
    Finally, if elected, run vacuum (in new connection) for all tables that were modified.
    """
    selected_relations = select_execution_order(all_relations, selector, include_dependents=not only_selected)
    tables = [relation for relation in selected_relations if not relation.is_view_relation]
    if not tables:
        logger.warning("Found no tables matching: %s", selector)
        return

    relations = LoadableRelation.from_descriptions(selected_relations, "update", in_transaction=True)
    logger.info("Starting to update %d tables(s)", len(relations))

    # Run update within a transaction:
    dsn_etl = etl.config.get_dw_config().dsn_etl
    with closing(etl.db.connection(dsn_etl, readonly=dry_run)) as tx_conn, tx_conn as conn:
        set_redshift_wlm_slots(conn, wlm_query_slots, dry_run=dry_run)
        for relation in relations:
            build_one_relation(conn, relation, dry_run=dry_run)

    if run_vacuum:
        vacuum(tables, dry_run=dry_run)


def show_downstream_dependents(relations: List[RelationDescription], selector: TableSelector,
                               continue_from: Optional[str]=None) -> None:
    """
    List the execution order of loads or updates.

    Relations are marked based on whether they were directly selected or selected as
    part of the propagation of new data.
    They are also marked whether they'd lead to a fatal error since they're required for full load.
    """
    complete_sequence = select_execution_order(relations, selector, include_dependents=True)
    if len(complete_sequence) == 0:
        logger.warning("Found no matching relations for: %s", selector)
        return
    if continue_from is not None:
        logger.info("Trying to fast forward to '%s'", continue_from)
        complete_sequence = list(dropwhile(lambda relation: relation.identifier != continue_from, complete_sequence))
        if len(complete_sequence) == 0:
            logger.warning("Found no relations matching relation '%s'", continue_from)
            return
    selected_relations = etl.relation.find_matches(complete_sequence, selector)

    selected = frozenset(relation.identifier for relation in selected_relations)
    immediate = set(selected)
    for relation in complete_sequence:
        if relation.is_view_relation and any(name in immediate for name in relation.dependencies):
            immediate.add(relation.identifier)
    immediate -= selected
    logger.info("Execution order includes %d selected, %d immediate, and %d other downstream relation(s)",
                len(selected), len(immediate), len(complete_sequence) - len(selected) - len(immediate))

    max_len = max(len(relation.identifier) for relation in complete_sequence)
    line_template = ("{relation.identifier:{width}s}"
                     " # index={index:4d}, flag={flag:.9s}, kind={relation.kind}, is_required={relation.is_required}")
    for i, relation in enumerate(complete_sequence):
        if relation.identifier in selected:
            flag = "selected"
        elif relation.identifier in immediate:
            flag = "immediate"
        else:
            flag = "dependent"
        print(line_template.format(index=i + 1, relation=relation, width=max_len, flag=flag))


def show_upstream_dependencies(relations: List[RelationDescription], selector: TableSelector):
    """
    List the relations upstream (towards sources) from the selected ones, report in execution order.
    """
    execution_order = etl.relation.order_by_dependencies(relations)
    selected_relations = etl.relation.find_matches(execution_order, selector)
    if len(selected_relations) == 0:
        logger.warning("Found no matching relations for: %s", selector)
        return

    dependencies = set(relation.identifier for relation in selected_relations)
    for relation in execution_order[::-1]:
        if relation.identifier in dependencies:
            dependencies.update(relation.dependencies)

    max_len = max(len(identifier) for identifier in dependencies)
    line_template = ("{relation.identifier:{width}s}"
                     " # index={index:4d}, kind={relation.kind}, is_required={relation.is_required}")
    for i, relation in enumerate(execution_order):
        if relation.identifier in dependencies:
            print(line_template.format(index=i + 1, relation=relation, width=max_len))<|MERGE_RESOLUTION|>--- conflicted
+++ resolved
@@ -44,15 +44,10 @@
 import threading
 import queue
 from contextlib import closing
-<<<<<<< HEAD
 from datetime import datetime, timedelta
 from calendar import timegm
-from itertools import chain
-from typing import Any, Dict, List, Set
-=======
 from itertools import chain, dropwhile
 from typing import Any, Dict, List, Optional, Set
->>>>>>> ca563cc6
 
 
 import boto3
@@ -577,8 +572,17 @@
 
 
 def create_source_tables_when_ready(relations: List[LoadableRelation], max_concurrency=1,
-                                    look_back_hours=21, idle_termination_seconds=2,
+                                    look_back_hours=21, idle_termination_seconds=60 * 10,
                                     dry_run=False) -> None:
+    """
+    Create source relations in several threads, as we observe their extracts to be done, using a connection pool.
+    We assume here that the relations have no dependencies on each other and just gun it.
+    This will only raise an Exception if one of the created relations was marked as "required".
+
+    Since these relations may have downstream dependents, we make sure to mark skip_copy on
+    any relation from the full set of relations that depends on a source relation that failed
+    to load.
+    """
     dsn_etl = etl.config.get_dw_config().dsn_etl
     pool = etl.db.connection_pool(max_concurrency, dsn_etl)
 
@@ -590,9 +594,17 @@
 
     recent_cutoff = datetime.utcnow() - timedelta(hours=look_back_hours)
     cutoff_epoch = timegm(recent_cutoff.utctimetuple())
+    progress_required_by = 1 + idle_termination_seconds
     timer = Timer()
 
     def poll_worker():
+        """
+        Check DynamoDB for successful extracts
+        Get items from the queue 'to_poll'
+        When the item
+            - is an identifer: poll DynamoDB
+            - is an int: sleep that many seconds
+        """
         while True:
             try:
                 item = to_poll.get(block=False)
@@ -601,7 +613,13 @@
                 for i in range(max_concurrency):
                     to_load.put(None)
                 break
-            logger.info("Polling for %s", item.identifier)
+            if isinstance(item, int):
+                logger.info("Reached end of relation list, sleeping for %s seconds", item)
+                time.sleep(item)
+                to_poll.put(item)
+                continue
+
+            logger.info("Polling DynamoDB for finished extract of '%s'", item.identifier)
             res = table.query(
                 ConsistentRead=True,
                 KeyConditionExpression="#ts > :dt and target = :table",
@@ -610,10 +628,11 @@
                 ExpressionAttributeValues={":dt": cutoff_epoch, ":table": item.identifier,
                                            ":step": "extract", ":event": "finish"}
             )
-            logger.info((len(relations), to_poll.qsize(), timer.elapsed))
+            # logger.info((len(source_relations), to_poll.qsize(), timer.elapsed))
             if res['Count'] == 0:
+                logger.info("No new extracts for '%s', re-queueing.", item.identifier)
                 to_poll.put(item)
-                if last_size == to_poll.qsize() and timer.elapsed > idle_termination_seconds:
+                if last_size == to_poll.qsize() and timer.elapsed > progress_required_by:
                     for i in range(max_concurrency):
                         to_load.put(None)
                     return
@@ -623,14 +642,33 @@
             to_poll.task_done()
 
     def load_worker():
+        """
+        Look for a ready-to-load relation from queue 'to_load'
+        If the item
+            - is a relation: load it using connection pool 'pool'
+            - is None: we're giving up, so return
+        """
         while True:
             item = to_load.get()
             if item is None:
                 break
             logger.info("Found %s ready to be loaded", item.identifier)
-            build_one_relation_using_pool(pool, item, dry_run=dry_run)
+            try:
+                build_one_relation_using_pool(pool, item, dry_run=dry_run)
+            except (RelationConstructionError, RelationDataError):
+                item.failed = True
+                if item.is_required:
+                    logger.error("Failed to build required relation '%s':", item.identifier, exc_info=True)
+                else:
+                    logger.warning("Failed to build relation '%s':", item.identifier, exc_info=True)
+                    item.skip_dependents(relations)
             to_load.task_done()
-            logger.info("%s ready to load", to_load.qsize())
+            logger.info("%s relations ready to load", to_load.qsize())
+
+    source_relations = [relation for relation in relations if not relation.is_transformation]
+    if not source_relations:
+        logger.info("None of the relations are in source schemas")
+        return
 
     to_poll = queue.Queue()
     to_load = queue.Queue()
@@ -640,9 +678,11 @@
         t.start()
         threads.append(t)
 
-    for relation in relations:
+    for relation in source_relations:
         to_poll.put(relation)
-
+        to_poll.put(15)  # Give DynamoDB a break
+
+    # Track the number of un-extracted relations
     last_size = to_poll.qsize()
     poller = threading.Thread(target=poll_worker)
     poller.start()
@@ -652,11 +692,13 @@
     while to_poll.qsize():
         # Update last known queue size
         last_size = to_poll.qsize()
-        poller.join(idle_termination_seconds)
-        # Update 'progress by' checkpoint
-        idle_termination_seconds += timer.elapsed
+        # Check in on the poller slightly less often
+        poller.join(idle_termination_seconds + 1)
+        # Update checkpoint for timer to have made an update
+        progress_required_by = timer.elapsed + idle_termination_seconds
         logger.info("Poller joined")
         if not poller.is_alive():
+            # If the poller is not working and the queue isn't empty, give up
             for t in threads:
                 t.join()
             raise ETLRuntimeError("No extracts found after %s seconds, bailing out" % idle_termination_seconds)
@@ -666,6 +708,14 @@
     for t in threads:
         t.join()
     logger.info("Wrapping up work in %d worker(s): (%s)", max_concurrency, timer)
+    failed_and_required = [rel.identifier for rel in source_relations if rel.failed and rel.is_required]
+    if failed_and_required:
+        raise RequiredRelationLoadError(failed_and_required)
+
+    failed = [relation.identifier for relation in source_relations if relation.failed]
+    if failed:
+        logger.warning("These %d relation(s) failed to build: %s", len(failed), join_with_quotes(failed))
+    logger.info("Finished with %d relation(s) in source schemas (%s)", len(source_relations), timer)
 
 
 # ---- Section 4: Functions related to control flow ----
@@ -768,20 +818,15 @@
 
 
 def create_relations(relations: List[LoadableRelation], max_concurrency=1, wlm_query_slots=1,
-                     dry_run=False) -> None:
+                     concurrent_extract=True, dry_run=False) -> None:
     """
     "Building" relations refers to creating them, granting access, and if they should hold data, loading them.
     """
-<<<<<<< HEAD
-    source_relations = [relation for relation in relations if not relation.is_transformation]
-    if not source_relations:
-        logger.info("None of the relations are in source schemas")
+
+    if concurrent_extract:
+        create_source_tables_when_ready(relations, max_concurrency, dry_run=dry_run)
     else:
-        create_source_tables_when_ready(source_relations, max_concurrency, dry_run=dry_run)
-        # create_source_tables_with_data(source_relations, max_concurrency, dry_run=dry_run)
-=======
-    create_source_tables_in_parallel(relations, max_concurrency, dry_run=dry_run)
->>>>>>> ca563cc6
+        create_source_tables_in_parallel(relations, max_concurrency, dry_run=dry_run)
 
     create_transformations_sequentially(relations, wlm_query_slots, dry_run=dry_run)
 
