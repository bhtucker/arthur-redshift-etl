--- conflicted
+++ resolved
@@ -6,11 +6,7 @@
   push:
     paths:
     - ".github/workflows/lint.yaml"
-<<<<<<< HEAD
-    - "python"
-=======
     - "python/**"
->>>>>>> 48ae132c
     - "setup.py"
 
 jobs:
