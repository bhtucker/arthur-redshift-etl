--- conflicted
+++ resolved
@@ -3,11 +3,7 @@
 
 setup(
     name="redshift_etl",
-<<<<<<< HEAD
-    version="1.7.4",
-=======
     version="1.8.3",
->>>>>>> 79e574bb
     author="Harry's Data Engineering and Analytics Engineering",
     description="ETL code to ferry data from PostgreSQL databases or S3 files to Redshift clusters",
     license="MIT",
