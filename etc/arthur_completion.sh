#! /bin/bash

# Look here for inspiration: https://github.com/scop/bash-completion

_arthur_completion()
{

    local cur prev opts
    cur="${COMP_WORDS[COMP_CWORD]}"
    prev="${COMP_WORDS[COMP_CWORD - 1]}"

    case "$prev" in
        "arthur.py")
            opts="
                --config
                --submit
                auto_design
                bootstrap_sources
                bootstrap_transformations
                check_constraints
                create_groups
                create_index
                create_schemas
                create_user
                delete_finished_pipelines
                design
                explain
                extract
                help
                initialize
                load
                ls
                ping
                promote_schemas
                query_events
                render_template
                run_query
                run_sql_template
                selftest
                settings
                show_ddl
                show_dependents
                show_downstream_dependents
                show_pipelines
                show_upstream_dependencies
                show_value
                show_vars
                summarize_events
                sync
                tail_events
                terminate_sessions
                unload
                update
                update_user
                upgrade
                validate
                "
            # shellcheck disable=SC2207
            COMPREPLY=( $(compgen -W "$opts" -- "$cur") )
            ;;
        "-c"|"--config")
            opts=$(find -L  . -maxdepth 2 -name '*.yaml' -or -name '*.sh' | sed -e 's:^\./::')
            # shellcheck disable=SC2207
            COMPREPLY=( $(compgen -W "$opts" -d -- "$cur") )
            ;;
        "--submit"*)
            # shellcheck disable=SC2207
            COMPREPLY=( $(compgen -A variable -P '$' -- "${cur#'$'}") )
            ;;
        "auto_design"|"bootstrap_transformations")
<<<<<<< HEAD
            # shellcheck disable=SC2207
            COMPREPLY=( $(compgen -W "CTAS VIEW" -- "$cur") )
=======
            COMPREPLY=( $(compgen -W "CTAS VIEW update check-only" -- "$cur") )
>>>>>>> bd97625f
            ;;
        *)
            case "$cur" in
                "@"*)
                    # compopt -o filenames
                    # shellcheck disable=SC2207
                    COMPREPLY=( $(compgen -A file -P "@" -- "${cur#@}") )
                    ;;
                *.*)
                    # Split schemas/dw/dw-fact.sql to dw.fact (to list all tables that match).
                    opts=$(
                        find -L schemas -type f \( -name '*.yaml' -o -name '*.sql' \) 2>/dev/null |
                            sed -n -e 's:^schemas/\([^/]\{1,\}\)/\([^-]*-\)\{0,1\}\([^.]\{1,\}\)[.].*:\1.\3:p' |
                            sort -u
                    )
                    # shellcheck disable=SC2207
                    COMPREPLY=( $(compgen -W "$opts" -- "$cur") )
                    ;;
                *)
                    # Split schemas/dw/dw-fact.sql to dw (to list all schemas that match).
                    opts=$(
                        find -L schemas -type f \( -name '*.yaml' -o -name '*.sql' \) 2>/dev/null |
                            sed -n -e 's:^schemas/\([^/]\{1,\}\)/\([^-]*-\)\{0,1\}\([^.]\{1,\}\)[.].*:\1:p' |
                            sort -u
                    )
                    # compopt -o nospace
                    # shellcheck disable=SC2207
                    COMPREPLY=( $(compgen -W "$opts" -- "$cur") )
                    ;;
            esac
            ;;
    esac

}

complete -F _arthur_completion arthur.py
complete -F _arthur_completion install_extraction_pipeline.sh
complete -F _arthur_completion install_upgrade_pipeline.sh<|MERGE_RESOLUTION|>--- conflicted
+++ resolved
@@ -68,12 +68,8 @@
             COMPREPLY=( $(compgen -A variable -P '$' -- "${cur#'$'}") )
             ;;
         "auto_design"|"bootstrap_transformations")
-<<<<<<< HEAD
             # shellcheck disable=SC2207
-            COMPREPLY=( $(compgen -W "CTAS VIEW" -- "$cur") )
-=======
             COMPREPLY=( $(compgen -W "CTAS VIEW update check-only" -- "$cur") )
->>>>>>> bd97625f
             ;;
         *)
             case "$cur" in
