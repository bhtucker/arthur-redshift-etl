--- conflicted
+++ resolved
@@ -31,11 +31,7 @@
       - id: python-check-blanket-noqa
       - id: python-use-type-annotations
   - repo: https://github.com/asottile/pyupgrade
-<<<<<<< HEAD
     rev: v2.11.0
-=======
-    rev: v2.10.1
->>>>>>> 9ebfd2c2
     hooks:
       - id: pyupgrade
   - repo: https://github.com/timothycrosley/isort
